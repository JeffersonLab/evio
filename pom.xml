<project>
  <modelVersion>4.0.0</modelVersion>
  <groupId>org.jlab.coda</groupId>
  <artifactId>jevio</artifactId>
  <version>6.0.0</version>
  <name>Jefferson Lab EVIO Java Library (JEVIO)</name>
  <description>Java library for EVIO (Event Input/Output)</description>
  <packaging>jar</packaging>

  <!-- SOFTWARE VERSIONS USED -->
  <properties>
    <!-- Set Java version -->
    <java.version>15</java.version> <!-- Compatibility: if Java 8 desired, put 1.8 here (not 8)   -->
    <maven.compiler.source>${java.version}</maven.compiler.source>
    <maven.compiler.target>${java.version}</maven.compiler.target>
    <!-- Dependencies (versions for jars we'll need to bring in)  -->
    <lz4.version>1.8.0</lz4.version>
    <disruptor.version>4.0.0</disruptor.version> <!-- Need from JLab source (not lmax default) -->
    <!-- Other misc properties -->
    <project.build.sourceEncoding>UTF-8</project.build.sourceEncoding>
    <java.jars.dir>${pom.basedir}/java/jars</java.jars.dir>
  </properties>

<<<<<<< HEAD

  <!-- Add local folder to repositories mvn searches -->
  <repositories>
    <repository>
      <id>local-disruptor</id>
      <url>file://${project.basedir}/java/jars</url>
      <releases><enabled>true</enabled></releases>
    </repository>
  </repositories>

=======
>>>>>>> 87bf27af
  <dependencies>
    <!-- LZ4 compression library -->
    <dependency>
      <groupId>org.lz4</groupId>
      <artifactId>lz4-java</artifactId>
      <version>${lz4.version}</version>
    </dependency>
    <!-- LMAX Disruptor (for ring buffer concurrency) -->
    <dependency>
      <groupId>com.lmax</groupId> 
      <artifactId>disruptor</artifactId>
      <version>${disruptor.version}</version>
      </dependency>
  </dependencies>


<build>
 <sourceDirectory>${project.basedir}/java</sourceDirectory>
  <plugins>

    <!-- Install disruptor jar  -->
    <plugin>
      <groupId>org.apache.maven.plugins</groupId>
      <artifactId>maven-install-plugin</artifactId>
      <version>3.1.4</version>  
      <executions>
        <execution>
          <id>install-local-disruptor</id>
          <phase>initialize</phase>
          <goals>
            <goal>install-file</goal>
          </goals>
          <configuration>
            <file>${project.basedir}/java/jars/disruptor-${disruptor.version}.jar</file>
            <groupId>com.lmax</groupId>
            <artifactId>disruptor</artifactId>
            <version>${disruptor.version}</version>
            <packaging>jar</packaging>
            <generatePom>true</generatePom>
          </configuration>
        </execution>
      </executions>
    </plugin>

    <!-- Add sources in non-standard folder setup -->
    <plugin>
      <groupId>org.codehaus.mojo</groupId>
      <artifactId>build-helper-maven-plugin</artifactId>
      <version>3.6.0</version>
      <executions>
        <execution>
          <id>add-jevio-tests</id>
          <phase>generate-test-sources</phase>
          <goals>
            <goal>add-test-source</goal>
          </goals>
          <configuration>
            <sources>
              <source>java/org/jlab/coda/jevio/test</source>
            </sources>
          </configuration>
        </execution>
      </executions>
    </plugin>

    <!-- Make the fat jar file -->
    <plugin>
      <artifactId>maven-assembly-plugin</artifactId>
      <version>3.6.0</version>           <!-- upgrade to latest -->
      
      <configuration>
        <!-- <appendAssemblyId>false</appendAssemblyId> -->
        <descriptorRefs>
          <descriptorRef>jar-with-dependencies</descriptorRef>
        </descriptorRefs>        
        <assembly>
          <id>jar-with-dependencies</id>
          <formats><format>jar</format></formats>
          <includeBaseDirectory>false</includeBaseDirectory>
          <dependencySets>
            <dependencySet>
              <scope>runtime</scope>
              <unpack>true</unpack>
            </dependencySet>
            <dependencySet>
              <scope>system</scope>
              <useProjectArtifact>true</useProjectArtifact>
              <unpack>false</unpack>
              <outputDirectory>/</outputDirectory>
            </dependencySet>
          </dependencySets>
        </assembly>
      </configuration>
      <executions>
        <execution>
          <id>make-assembly</id>
          <phase>package</phase>
          <goals>
            <goal>single</goal>
          </goals>
        </execution>
      </executions>
    </plugin>

    <!--  Make Surefire compile & (optionally) ignore JUnit‑style tests -->
    <plugin>
      <groupId>org.apache.maven.plugins</groupId>
      <artifactId>maven-surefire-plugin</artifactId>
      <version>3.0.0-M7</version>
      <configuration>
        <!-- pick up any *Test.java, even if they have no @Test annotations -->
        <includes>
          <include>**/**.java</include>
        </includes>
        <!-- don’t fail the build if no JUnit tests are found -->
        <testFailureIgnore>true</testFailureIgnore>
      </configuration>
    </plugin>


  </plugins>

</build>

</project><|MERGE_RESOLUTION|>--- conflicted
+++ resolved
@@ -21,9 +21,8 @@
     <java.jars.dir>${pom.basedir}/java/jars</java.jars.dir>
   </properties>
 
-<<<<<<< HEAD
 
-  <!-- Add local folder to repositories mvn searches -->
+<!-- Add local folder to repositories mvn searches -->
   <repositories>
     <repository>
       <id>local-disruptor</id>
@@ -32,8 +31,6 @@
     </repository>
   </repositories>
 
-=======
->>>>>>> 87bf27af
   <dependencies>
     <!-- LZ4 compression library -->
     <dependency>
