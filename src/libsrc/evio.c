/*-----------------------------------------------------------------------------
 * Copyright (c) 1991,1992 Southeastern Universities Research Association,
 *                         Continuous Electron Beam Accelerator Facility
 *
 * This software was developed under a United States Government license
 * described in the NOTICE file included as part of this distribution.
 *
 * CEBAF Data Acquisition Group, 12000 Jefferson Ave., Newport News, VA 23606
 * Email: coda@cebaf.gov  Tel: (804) 249-7101  Fax: (804) 249-7363
 *-----------------------------------------------------------------------------
 * 
 * Description:
 *	Event I/O routines
 *	
 * Author:  Chip Watson, CEBAF Data Acquisition Group
 *
 * Modified: Stephen A. Wood, TJNAF Hall C
 *      Works on ALPHA 64 bit machines if _LP64 is defined
 *      Will read input from standard input if filename is "-"
 *      If input filename is "|command" will take data from standard output
 *                        of command.
 *      If input file is compressed and uncompressible with gunzip, it will
 *                        decompress the data on the fly.
 *
 * Modified: Carl Timmer, DAQ group, Jan 2012
 *      Get rid of gzip compression stuff
 *      Get rid of ALPHA stuff
 *      Everything is now _LP64
 *      Updates for evio version 4 include:
 *          1) Enable reading from / writing to buffers and sockets
 *          2) Same format for writing to file as for writing to buffer or over socket
 *          3) Allow seemless storing of dictionary as very first bank
 *          4) Keep information about padding for 8 byte int & short data.
 *          5) Each data block is variable size with an integral number of events
 *          6) Data block size is suggestable
 *          7) Added documentation - How about that!
 *          8) Move 2 routines from evio_util.c to here (evIsContainer, evGetTypename)
 *          9) Add read that allocates memory instead of using supplied buffer
 *         10) Add random access reads using memory mapped files
 *         11) Add routine for getting event pointers in random access mode
 *         12) Add no-copy reads for streams
 *         13) Add routine for finding how many bytes written to buffer
 *         14) Additional options for evIoctl including getting # of events in file/buffer, etc.
 *
 * Modified: Carl Timmer, DAQ group, Sep 2012
 *      Make threadsafe by using read/write lock when getting/closing handle
 *      and using mutex to prevent simultaneous reads/writes per handle.
 * 
 * Modified: Carl Timmer, DAQ group, Aug 2013
 *      Build in file splitting & auto-naming capabilities.
 *      Fix bug in mutex handling.
 *      Allow mutexes to be turned off.
 *      Allow setting buffer size.
 * 
 * Routines:
 * ---------
 * 
 * int  evOpen                 (char *filename, char *flags, int *handle)
 * int  evOpenBuffer           (char *buffer, int bufLen, char *flags, int *handle)
 * int  evOpenSocket           (int sockFd, char *flags, int *handle)
 * int  evRead                 (int handle, uint32_t *buffer, uint32_t buflen)
 * int  evReadAlloc            (int handle, uint32_t **buffer, uint32_t *buflen)
 * int  evReadNoCopy           (int handle, const uint32_t **buffer, uint32_t *buflen)
 * int  evReadRandom           (int handle, const uint32_t **pEvent, uint32_t *buflen, uint32_t eventNumber)
 * int  evWrite                (int handle, const uint32_t *buffer)
 * int  evIoctl                (int handle, char *request, void *argp)
 * int  evClose                (int handle)
 * int  evFlush                (int handle)
 * int  evGetBufferLength      (int handle, uint32_t *length)
 * int  evGetRandomAccessTable (int handle, const uint32_t *** const table, uint32_t *len)
 * int  evGetDictionary        (int handle, char **dictionary, uint32_t *len)
 * int  evWriteDictionary      (int handle, char *xmlDictionary)
 * int  evWriteFirstEvent      (int handle, const uint32_t *firstEvent)
 * int  evCreateFirstEventBlock(const uint32_t *firstEvent, int localEndian, void **block, uint32_t *words)
 * int  evStringsToBuf         (uint32_t *buffer, int bufLen, char **strings, int stringCount, int *dataLen)
 * int  evBufToStrings         (char *buffer, int bufLen, char ***pStrArray, int *strCount)
 * int  evIsContainer          (int type)
 * char *evPerror              (int error)
 * const char *evGetTypename   (int type)
 * int  evIsLastBLock          (uint32_t sixthWord)
 * void evPrintBuffer          (uint32_t *p, uint32_t len, int swap)
 */

/* This is necessary to use an error check version of the pthread mutex */
#ifndef __APPLE__
#define _GNU_SOURCE
#endif

#include <stdio.h>
#include <stdlib.h>
#include <string.h>
#include <errno.h>
#include <unistd.h>
#include <fcntl.h>
#include <ctype.h>
#include <pthread.h>
#include <assert.h>
#include <sys/mman.h>
#include <sys/types.h>
#include <sys/stat.h>
#include "evio.h"


/* A few items to make the code more readable */
#define EV_READFILE     0
#define EV_READPIPE     1
#define EV_READSOCK     2
#define EV_READBUF      3

#define EV_WRITEFILE    4
#define EV_WRITEPIPE    5
#define EV_WRITESOCK    6
#define EV_WRITEBUF     7


/** Number used to determine data endian */
#define EV_MAGIC 0xc0da0100

/** Version 3's fixed block size in 32 bit words */
#define EV_BLOCKSIZE_V3 8192

/** Version 4's target block size in 32 bit words (16MB).
 * It is a soft limit since a single event larger than
 * this limit may need to be written. */
#define EV_BLOCKSIZE_V4 500000

/** Minimum block size in 32 bit words allowed if size reset (32kB) */
#define EV_BLOCKSIZE_MIN 16
/**
 * The upper limit of maximum size for a single block used for writing
 * is 2^25 ints or words. This gives block sizes of about 134MB.
 * It is a soft limit since a single event larger than this limit
 * may need to be written.
 */
#define EV_BLOCKSIZE_MAX 33554432

/** In version 4, lowest 8 bits are version, rest is bit info */
#define EV_VERSION_MASK 0xFF

/** In version 4, dictionary presence is 9th bit in version/info word */
#define EV_DICTIONARY_MASK 0x100

/** In version 4, "last block" is 10th bit in version/info word */
#define EV_LASTBLOCK_MASK 0x200

/** In version 4, "first event" is 15th bit in version/info word */
#define EV_FIRSTEVENT_MASK 0x4000

/** In version 4, upper limit on maximum max number of events per block */
#define EV_EVENTS_MAX 100000

/** In version 4, default max number of events per block */
#define EV_EVENTS_MAX_DEF 10000

/** In version 4, if splitting file, default split size in bytes (2GB) */
#define EV_SPLIT_SIZE 2000000000L

/** In versions 1-3, default size for a single file read in bytes.
 *  Equivalent to 500, 32,768 byte blocks.
 *  This constant <b>MUST BE</b> an integer multiple of 32768.*/
#define EV_READ_BYTES_V3 16384000
/* #define EV_READ_BYTES_V3 (32768) */


/**
 * @file
 * <pre>
 * Let's take a look at an evio block header also
 * known as a physical record header.
 * 
 * In versions 1, 2 & 3, evio files impose an anachronistic
 * block structure. The complication that arises is that logical records
 * (events) will sometimes cross physical record boundaries.
 *
 * ####################################
 * Evio block header, versions 1,2 & 3:
 * ####################################
 *
 * MSB(31)                          LSB(0)
 * <---  32 bits ------------------------>
 * _______________________________________
 * |             Block Size              |
 * |_____________________________________|
 * |            Block Number             |
 * |_____________________________________|
 * |           Header Size = 8           |
 * |_____________________________________|
 * |               Start                 |
 * |_____________________________________|
 * |                Used                 |
 * |_____________________________________|
 * |              Version                |
 * |_____________________________________|
 * |              Reserved               |
 * |_____________________________________|
 * |              Magic #                |
 * |_____________________________________|
 *
 *
 *      Block Size    = number of 32 bit ints in block (including this one).
 *                      This is fixed for versions 1-3, generally at 8192 (32768 bytes)
 *      Block Number  = id number (starting at 1)
 *      Header Size   = number of 32 bit nts in this header (always 8)
 *      Start         = offset to first event header in block relative to start of block
 *      Used          = # of used/valid words (header + data) in block,
 *                      (normally = block size, but in last block may be smaller)
 *      Version       = evio format version
 *      Reserved      = reserved
 *      Magic #       = magic number (0xc0da0100) used to check endianness
 *
 *
 * 
 * In version 4, only an integral number of complete
 * events will be contained in a single block.
 *
 * ################################
 * Evio block header, version 4+:
 * ################################
 *
 * MSB(31)                          LSB(0)
 * <---  32 bits ------------------------>
 * _______________________________________
 * |             Block Size              |
 * |_____________________________________|
 * |            Block Number             |
 * |_____________________________________|
 * |          Header Length = 8          |
 * |_____________________________________|
 * |             Event Count             |
 * |_____________________________________|
 * |              Reserved               |
 * |_____________________________________|
 * |          Bit info         | Version |
 * |_____________________________________|
 * |              Reserved               |
 * |_____________________________________|
 * |            Magic Number             |
 * |_____________________________________|
 *
 *
 *      Block Size         = number of ints in block (including this one).
 *      Block Number       = id number (starting at 1)
 *      Header Length      = number of ints in this header (EV_HDSIZ which is currently 8)
 *      Event Count        = number of events in this block (always an integral #).
 *                           NOTE: this value should not be used to parse the following
 *                           events since the first block may have a dictionary whose
 *                           presence is not included in this count.
 *      Bit info & Version = Lowest 8 bits are the version number (4).
 *                           Upper 24 bits contain bit info.
 *                           If a dictionary is included as the first event, bit #9 is set (=1)
 *      Magic #            = magic number (0xc0da0100) used to check endianness
 *
 *
 *   Bit info (24 bits) has the following bits defined (starting at 1):
 * 
 *   Bit  9     = true if dictionary is included (relevant for first block only)
 *   Bit  10    = true if this block is the last block in file or network transmission
 *   Bits 11-14 = type of events following (ROC Raw = 0, Physics = 1, PartialPhysics = 2,
 *                DisentangledPhysics = 3, User = 4, Control = 5, Prestart = 6, Go = 7,
 *                Pause = 8, End = 9, Other = 15)
 *   Bit  15    = true if block contains "first" event which gets written in each file split
 *
 *                Bits 11-15 are ONLY for the CODA online use of evio.
 *                That's because only a single CODA event TYPE is placed into
 *                a single ET or cMsg buffer. Each user or control event has its own
 *                buffer. Thus all events parsed from a single buffer will be of a single CODA type.
 *
 * ################################
 * COMPOSITE DATA:
 * ################################
 *   This is a new type of data (value = 0xf) which originated with Hall B.
 *   It is a composite type and allows for possible expansion in the future
 *   if there is a demand. Basically it allows the user to specify a custom
 *   format by means of a string - stored in a tagsegment. The data in that
 *   format follows in a bank. The routine to swap this data must be provided
 *   by the definer of the composite type - in this case Hall B. The swapping
 *   function is plugged into this evio library's swapping routine.
 *   Here's what it looks like.
 *
 * MSB(31)                          LSB(0)
 * <---  32 bits ------------------------>
 * _______________________________________
 * |  tag    | type |    length          | --> tagsegment header
 * |_________|______|____________________|
 * |        Data Format String           |
 * |                                     |
 * |_____________________________________|
 * |              length                 | \
 * |_____________________________________|  \  bank header
 * |       tag      |  type   |   num    |  /
 * |________________|_________|__________| /
 * |               Data                  |
 * |                                     |
 * |_____________________________________|
 *
 *   The beginning tagsegment is a normal evio tagsegment containing a string
 *   (type = 0x3). Currently its type and tag are not used - at least not for
 *   data formatting.
 *   The bank is a normal evio bank header with data following.
 *   The format string is used to read/write this data so that takes care of any
 *   padding that may exist. As with the tagsegment, the tags and type are ignored.
 * </pre>
 */

#define EV_HD_BLKSIZ 0	/**< Position of blk hdr word for size of block in 32-bit words. */
#define EV_HD_BLKNUM 1	/**< Position of blk hdr word for block number, starting at 0. */
#define EV_HD_HDSIZ  2	/**< Position of blk hdr word for size of header in 32-bit words (=8). */
#define EV_HD_COUNT  3  /**< Position of blk hdr word for number of events in block (version 4+). */
#define EV_HD_START  3  /**< Position of blk hdr word for first start of event in this block (ver 1-3). */
#define EV_HD_USED   4	/**< Position of blk hdr word for number of words used in block (<= BLKSIZ) (ver 1-3). */
#define EV_HD_RESVD1 4  /**< Position of blk hdr word for reserved (ver 4+). */
#define EV_HD_VER    5	/**< Position of blk hdr word for version of file format (+ bit info in ver 4+). */
#define EV_HD_RESVD2 6	/**< Position of blk hdr word for reserved. */
#define EV_HD_MAGIC  7	/**< Position of blk hdr word for magic number for endianness tracking. */


/** Turn on 9th bit to indicate dictionary included in block */
#define setDictionaryBit(a)     ((a)[EV_HD_VER] |= EV_DICTIONARY_MASK)
/** Turn off 9th bit to indicate dictionary included in block */
#define clearDictionaryBit(a)   ((a)[EV_HD_VER] &= ~EV_DICTIONARY_MASK)
/** Is there a dictionary in this block? */
#define hasDictionary(a)        (((a)[EV_HD_VER] & EV_DICTIONARY_MASK) > 0 ? 1 : 0)
/** Is there a dictionary in this block? */
#define hasDictionaryInt(i)     ((i & EV_DICTIONARY_MASK) > 0 ? 1 : 0)
/** Turn on 10th bit to indicate last block of file/transmission */
#define setLastBlockBit(a)      ((a)[EV_HD_VER] |= EV_LASTBLOCK_MASK)
/** Turn off 10th bit to indicate last block of file/transmission */
#define clearLastBlockBit(a)    ((a)[EV_HD_VER] &= ~EV_LASTBLOCK_MASK)
/** Turn off 10th bit to indicate last block of file/transmission */
#define clearLastBlockBitInt(i) (i &= ~EV_LASTBLOCK_MASK)
/** Is this the last block of file/transmission? */
#define isLastBlock(a)          (((a)[EV_HD_VER] & EV_LASTBLOCK_MASK) > 0 ? 1 : 0)
/** Is this the last block of file/transmission? */
#define isLastBlockInt(i)       ((i & EV_LASTBLOCK_MASK) > 0 ? 1 : 0)

/** Initialize a block header */
#define initBlockHeader(a) { \
    (a)[EV_HD_BLKSIZ] = 8; \
    (a)[EV_HD_BLKNUM] = 1; \
    (a)[EV_HD_HDSIZ]  = EV_HDSIZ; \
    (a)[EV_HD_COUNT]  = 0; \
    (a)[EV_HD_RESVD1] = 0; \
    (a)[EV_HD_VER]    = EV_VERSION; \
    (a)[EV_HD_RESVD2] = 0; \
    (a)[EV_HD_MAGIC]  = EV_MAGIC; \
} \

/** Initialize a block header */
#define initBlockHeader2(a,b) { \
    (a)[EV_HD_BLKSIZ] = 8; \
    (a)[EV_HD_BLKNUM] = b; \
    (a)[EV_HD_HDSIZ]  = EV_HDSIZ; \
    (a)[EV_HD_COUNT]  = 0; \
    (a)[EV_HD_RESVD1] = 0; \
    (a)[EV_HD_VER]    = EV_VERSION; \
    (a)[EV_HD_RESVD2] = 0; \
    (a)[EV_HD_MAGIC]  = EV_MAGIC; \
} \


/* Prototypes for static routines */
static  int      fileExists(char *filename);
static  int      evOpenImpl(char *srcDest, uint32_t bufLen, int sockFd, char *flags, int *handle);
static  int      evGetNewBuffer(EVFILE *a);
static  char *   evTrim(char *s, int skip);
static  int      tcpWrite(int fd, const void *vptr, int n);
static  int      tcpRead(int fd, void *vptr, int n);
static  int      evReadAllocImpl(EVFILE *a, uint32_t **buffer, uint32_t *buflen);
static  void     localClose(EVFILE *a);
static  int      getEventCount(EVFILE *a, uint32_t *count);
static  int      evWriteImpl(int handle, const uint32_t *buffer, int useMutex);
static  int      flushToFile(EVFILE *a, int force, int *wroteData);

static  int      splitFile(EVFILE *a);
static  int      generateSixthWord(int version, int hasDictionary, int isEnd, int eventType);
static  void     resetBuffer(EVFILE *a, int beforeDictionary);
static  int      expandBuffer(EVFILE *a, uint32_t newSize);
static  int      evWriteDictImpl(EVFILE *a);
static  int      evWriteCommonBlock(EVFILE *a);
static  void     writeEventToBuffer(EVFILE *a, const uint32_t *buffer,
                                    uint32_t wordsToWrite, int isDictionary);
static  int      writeNewHeader(EVFILE *a,
                                uint32_t eventCount, uint32_t blockNumber,
                                int hasDictionary, int isLast);
static int       evGetNewBufferFileV3(EVFILE *a);
static int       evReadAllocImplFileV3(EVFILE *a, uint32_t **buffer, uint32_t *buflen);
static int       evReadFileV3(EVFILE *a, uint32_t *buffer, uint32_t buflen);


/* Dealing with EVFILE struct */
static void      structInit(EVFILE *a);
static void      handleLock(int handle);
static void      handleUnlock(int handle);
static void      handleUnlockUnconditional(int handle);
static void      getHandleLock(void);
static void      getHandleUnlock(void);

/* Append Mode */
static  int      toAppendPosition(EVFILE *a);

/* Random Access Mode */
static  int      memoryMapFile(EVFILE *a, const char *fileName);
static  int      generatePointerTable(EVFILE *a);

/* Array that holds all pointers to structures created with evOpen().
 * Space in the array is allocated as needed, beginning with 100
 * and adding 50% every time more are needed. */
EVFILE **handleList = NULL;
/* The number of handles available for use. */
static size_t handleCount = 0;

/* Pthread mutex for serializing calls to get and free handles. */
#ifdef __APPLE__
static pthread_mutex_t getHandleMutex = PTHREAD_ERRORCHECK_MUTEX_INITIALIZER;
#else
static pthread_mutex_t getHandleMutex = PTHREAD_ERRORCHECK_MUTEX_INITIALIZER_NP;
#endif

/* Array of pthread lock pointers for preventing simultaneous calls
 * to evClose, read/write routines, etc. Need 1 for each evOpen() call. */
static pthread_mutex_t **handleLocks = NULL;



/*-----------------*
 *     FORTRAN     *
 *-----------------*/

/**
 * @defgroup fortran FORTRAN routines
 * These routines handle limited evio operations for FORTRAN programs.
 * @{
 */

/** Fortran interface to {@link #evOpen}. */
#ifdef AbsoftUNIXFortran
int evopen
#else
int evopen_
#endif
        (char *filename, char *flags, int *handle, int fnlen, int flen)
{
    char *fn, *fl;
    int status;
    fn = (char *) malloc((size_t )fnlen+1);
    strncpy(fn,filename, (size_t )fnlen);
    fn[fnlen] = 0;      /* insure filename is null terminated */
    fl = (char *) malloc((size_t )flen+1);
    strncpy(fl,flags,(size_t )flen);
    fl[flen] = 0;           /* insure flags is null terminated */
    status = evOpen(fn,fl,handle);
    free(fn);
    free(fl);
    return(status);
}


/** Fortran interface to {@link #evRead}. */
#ifdef AbsoftUNIXFortran
int evread
#else
int evread_
#endif
        (int *handle, uint32_t *buffer, uint32_t *buflen)
{
    return(evRead(*handle, buffer, *buflen));
}


/** Fortran interface to {@link #evWrite}. */
#ifdef AbsoftUNIXFortran
int evwrite
#else
int evwrite_
#endif
        (int *handle, const uint32_t *buffer)
{
    return(evWrite(*handle, buffer));
}


/** Fortran interface to {@link #evClose}. */
#ifdef AbsoftUNIXFortran
int evclose
#else
int evclose_
#endif
        (int *handle)
{
    return(evClose(*handle));
}


/** Fortran interface to {@link #evIoctl}. */
#ifdef AbsoftUNIXFortran
int evioctl
#else
int evioctl_
#endif
        (int *handle, char *request, void *argp, int reqlen)
{
    char *req;
    int32_t status;
    req = (char *)malloc((size_t)reqlen+1);
    strncpy(req,request,(size_t)reqlen);
    req[reqlen]=0;		/* insure request is null terminated */
    status = evIoctl(*handle,req,argp);
    free(req);
    return(status);
}

/** @} */

/*-----------------------------------------------------------------------------*/
/*-----------------------------------------------------------------------------*/

/**
 * Routine to take the 6th word of a block header and tell whether
 * it's the last block or not.
 *
 * @param sixthWord  6th word of an evio block header
 * @return 1 of this is the last block, else 0
 */
int evIsLastBlock(uint32_t sixthWord) {
     return (sixthWord & EV_LASTBLOCK_MASK) > 0 ? 1 : 0;
}


/**
 * Routine to print the contents of a buffer.
 * 
 * @param p pointer to buffer
 * @param len number of 32-bit words to print out
 * @param swap swap if true
 */
void evPrintBuffer(uint32_t *p, uint32_t len, int swap) {
    uint32_t i, width=5;
    printf("\nBUFFER:\n");
    for (i=0; i < len; i++) {
        if (i%width == 0) printf("%3u   ", i);
        if (swap) {
            uint32_t p_tmp = (uint32_t) EVIO_SWAP32(*p);
            printf("0x%08x  ", p_tmp);
            p++;
        }
        else {
            printf("0x%08x  ", *(p++));
        }
        if ((i+1)%width == 0) printf("\n");
    }
    printf("\n");
}


/**
 * Routine to intialize an EVFILE structure for writing.
 * If reading, relevant stuff gets overwritten anyway.
 * 
 * @param a   pointer to structure being inititalized
 */
static void structInit(EVFILE *a)
{
    a->file         = NULL;
    a->handle       = 0;
    a->rw           = 0;
    a->magic        = EV_MAGIC;
    a->byte_swapped = 0;
    a->version      = EV_VERSION;
    a->append       = 0;
    a->eventCount   = 0;

    /* block stuff */
    a->buf           = NULL;
    a->pBuf          = NULL;
    a->next          = NULL;
    /* Space in number of words, not in header, left for writing */
    a->left          = EV_BLOCKSIZE_V4 - EV_HDSIZ;
    a->blocksToParse = 0; /* for reading version 1-3 files */
    /* Total data written = block header size so far */
    a->blksiz        = EV_HDSIZ;
    a->blknum        = 1;
    a->blkNumDiff    = 0;
    /* Target block size (final size may be larger or smaller) */
    a->blkSizeTarget = EV_BLOCKSIZE_V4;
    /* Start with this size block buffer */
    a->bufSize       = EV_BLOCKSIZE_V4;
    a->bufRealSize   = EV_BLOCKSIZE_V4;
    /* Max # of events/block */
    a->blkEvMax      = EV_EVENTS_MAX_DEF;
    a->blkEvCount    = 0;
    a->isLastBlock   = 0;

    /* file stuff */
    a->baseFileName   = NULL;
    a->fileName       = NULL;
    a->runType        = NULL;
    a->runNumber      = 1;
    a->specifierCount = 0;
    a->splitting      = 0;
    a->lastEmptyBlockHeaderExists = 0;
    a->streamId       = 0;
    a->splitNumber    = 0;
    a->split          = EV_SPLIT_SIZE;
    a->fileSize       = 0L;
    a->bytesToFile    = 0L;
    a->bytesToBuf     = 4*EV_HDSIZ; /* start off with 1 ending block header */
    a->eventsToBuf    = 0;
    a->eventsToFile   = 0;
    a->currentHeader  = NULL;

    a->fileSize       = 0L;
    a->filePosition   = 0L;

    /* buffer stuff */
    a->rwBuf        = NULL;
    a->rwBufSize    = 0;
    /* Total data read/written so far */
    a->rwBytesOut   = 0;
    a->rwBytesIn    = 0;
    a->rwFirstWrite = 1;

    /* socket stuff */
    a->sockFd = 0;

    /* randomAcess stuff */
    a->randomAccess = 0;
    a->mmapFileSize = 0;
    a->mmapFile = NULL;
    a->pTable   = NULL;

    /* dictionary */
    a->hasAppendDictionary = 0;
    a->wroteDictionary = 0;
    a->dictLength = 0;
    a->dictBuf    = NULL;
    a->dictionary = NULL;

    /* first event */
    a->firstEventLength = 0;
    a->firstEventBuf    = NULL;

    /* common block */
    a->commonBlkCount   = 0;

    /* sync */
    a->lockingOn = 1;
}


/**
 * Routine to lock the pthread mutex used for acquiring and releasing handles
 * and used only in evOpenImpl and evClose.
 */
static void getHandleLock(void) {
    int status;
    status = pthread_mutex_lock(&getHandleMutex);
    if (status != 0) {
        evio_err_abort(status, "Failed get handle lock");
    }
}


/**
 * Routine to unlock the pthread mutex used for acquiring and releasing handles
 * and used only in evOpenImpl and evClose.
 */
static void getHandleUnlock(void) {
    int status;
    status = pthread_mutex_unlock(&getHandleMutex);
    if (status != 0) {
        evio_err_abort(status, "Failed get handle unlock");
    }
}


/** Routine to grab read lock used to prevent simultaneous
 *  calls to evClose and read/write routines. */
static void handleLock(int handle) {
    EVFILE *a = handleList[handle-1];
    pthread_mutex_t *lock;
    int status;

    if (a == NULL || !a->lockingOn) return;

    lock = handleLocks[handle-1];
    status = pthread_mutex_lock(lock);
    if (status != 0) {
        evio_err_abort(status, "Failed handle lock");
    }
}


/** Routine to release read lock used to prevent simultaneous
 *  calls to evClose and read/write routines. */
static void handleUnlock(int handle) {
    EVFILE *a = handleList[handle-1];
    pthread_mutex_t *lock;
    int status;

    if (a == NULL || !a->lockingOn) return;

    lock = handleLocks[handle-1];
    status = pthread_mutex_unlock(lock);
    if (status != 0) {
        evio_err_abort(status, "Failed handle unlock");
    }
}

/** Routine to release read lock used to prevent simultaneous
 *  calls to evClose and read/write routines. Called only by evClose
 *  when handleList array member has already been cleared. */
static void handleUnlockUnconditional(int handle) {
    pthread_mutex_t *lock = handleLocks[handle-1];
    int status = pthread_mutex_unlock(lock);
    if (status != 0) {
        evio_err_abort(status, "Failed handle unlock");
    }
}


/**
 * Routine to expand existing storage space for EVFILE structures
 * (one for each evOpen() call).
 * 
 * @return S_SUCCESS if success
 * @return S_EVFILE_ALLOCFAIL if memory cannot be allocated
 */
static int expandHandles() {
    /* If this is the first initialization, add 100 places for 100 evOpen()'s */
    if (handleCount < 1 || handleList == NULL) {
        size_t i;
        
        handleCount = 100;

        handleList = (EVFILE **) calloc(handleCount, sizeof(EVFILE *));
        if (handleList == NULL) {
            return S_EVFILE_ALLOCFAIL;
        }

        handleLocks = (pthread_mutex_t **) calloc(handleCount, sizeof(pthread_mutex_t *));
        if (handleLocks == NULL) {
            return S_EVFILE_ALLOCFAIL;
        }
        /* Initialize new array of mutexes */
        for (i=0; i < handleCount; i++) {
            pthread_mutex_t *plock = (pthread_mutex_t *) calloc(1, sizeof(pthread_mutex_t));
            pthread_mutex_init(plock, NULL);
            handleLocks[i] = plock;
        }
    }
    /* We're expanding the exiting arrays */
    else {
        /* Create new, 50% larger arrays */
        size_t i;
        size_t newCount = handleCount * 3 / 2;

        EVFILE **newHandleList;
        pthread_mutex_t **newHandleLocks;

        newHandleLocks = (pthread_mutex_t **) calloc(newCount, sizeof(pthread_mutex_t *));
        if (newHandleLocks == NULL) {
            return S_EVFILE_ALLOCFAIL;
        }

        newHandleList = (EVFILE **) calloc(newCount, sizeof(EVFILE *));
        if (newHandleList == NULL) {
            return S_EVFILE_ALLOCFAIL;
        }

        /* Copy old into new */
        for (i = 0; i < handleCount; i++) {
            newHandleList[i]  = handleList[i];
            newHandleLocks[i] = handleLocks[i];
        }

        /* Initialize the rest */
        for (i = handleCount; i < newCount; i++) {
            pthread_mutex_t *plock = (pthread_mutex_t *) calloc(1, sizeof(pthread_mutex_t));
            pthread_mutex_init(plock, NULL);
            newHandleLocks[i] = plock;
        }
        
        /* Free the unused arrays */
        free((void *)handleLocks);
        free((void *)handleList);

        /* Update variables */
        handleCount = newCount;
        handleList  = newHandleList;
        handleLocks = newHandleLocks;
    }

    return S_SUCCESS;
}



/**
 * Routine to write a specified number of bytes to a TCP socket.
 *
 * @param fd   socket's file descriptor
 * @param vptr pointer to buffer from which bytes are supplied
 * @param n    number of bytes to write
 *
 * @return number of bytes written if successful
 * @return -1 if error and errno is set
 */
static int tcpWrite(int fd, const void *vptr, int n)
{
    int         nleft;
    int         nwritten;
    const char  *ptr;

    
    ptr = (char *) vptr;
    nleft = n;
  
    while (nleft > 0) {
        if ( (nwritten = (int) write(fd, (char*)ptr, nleft)) <= 0) {
            if (errno == EINTR) {
                nwritten = 0;       /* and call write() again */
            }
            else {
                return(nwritten);   /* error */
            }
        }

        nleft -= nwritten;
        ptr   += nwritten;
    }
    return(n);
}


/**
 * Routine to read a specified number of bytes from a TCP socket.
 * If no error, this routine could block until the full number of
 * bytes is read;
 * 
 * @param fd   socket's file descriptor
 * @param vptr pointer to buffer into which bytes go
 * @param n    number of bytes to read
 * 
 * @return number of bytes read if successful
 * @return -1 if error and errno is set
 */
static int tcpRead(int fd, void *vptr, int n)
{
    int   nleft;
    int   nread;
    char  *ptr;

    
    ptr = (char *) vptr;
    nleft = n;
  
    while (nleft > 0) {
        if ( (nread = (int) read(fd, ptr, nleft)) < 0) {
            /*
            if (errno == EINTR)            fprintf(stderr, "call interrupted\n");
            else if (errno == EAGAIN)      fprintf(stderr, "non-blocking return, or socket timeout\n");
            else if (errno == EWOULDBLOCK) fprintf(stderr, "nonblocking return\n");
            else if (errno == EIO)         fprintf(stderr, "I/O error\n");
            else if (errno == EISDIR)      fprintf(stderr, "fd refers to directory\n");
            else if (errno == EBADF)       fprintf(stderr, "fd not valid or not open for reading\n");
            else if (errno == EINVAL)      fprintf(stderr, "fd not suitable for reading\n");
            else if (errno == EFAULT)      fprintf(stderr, "buffer is outside address space\n");
            else {perror("cMsgTcpRead");}
            */
            if (errno == EINTR) {
                nread = 0;      /* and call read() again */
            }
            else {
                return(nread);
            }
        }
        else if (nread == 0) {
            break;            /* EOF */
        }
    
        nleft -= nread;
        ptr   += nread;
    }
    return(n - nleft);        /* return >= 0 */
}


/**
 * This routine trims white space and nonprintable characters
 * from front and back of the given string. Resulting string is
 * placed at the beginning of the argument. If resulting string
 * is of no length or error, return NULL.
 *
 * @param s    NULL-terminated string to be trimmed
 * @param skip number of bytes (or ASCII characters) to skip over or
 *             remove from string's front end before beginning the trimming
 * @return     argument pointer (s) if successful
 * @return     NULL if no meaningful string can be returned
 */
static char *evTrim(char *s, int skip) {
    size_t i;
    size_t len, frontCount=0;
    char *firstChar, *lastChar;

    
    if (s == NULL) return NULL;
    if (skip < 0) skip = 0;

    len = strlen(s + skip);

    if (len < 1) return NULL;
    
    firstChar = s + skip;
    lastChar  = s + skip + len - 1;

    /* Find first front end nonwhite, printable char */
    while (*firstChar != '\0' && (isspace(*firstChar) || !isprint(*firstChar))) {
        firstChar++;
        /* Check to see if string all white space or nonprinting */
        if (firstChar > lastChar) {
            return NULL;
        }
    }
    frontCount = firstChar - s;

    /* Find first back end nonwhite, printable char */
    while (isspace(*lastChar) || !isprint(*lastChar)) {
        lastChar--;
    }

    /* Number of nonwhite chars */
    len = lastChar - firstChar + 1;

    /* Move chars to front of string */
    for (i=0; i < len; i++) {
        s[i] = s[frontCount + i];
    }
    /* Add null at end */
    s[len] = '\0';

    return s;
}


/**
 * Does the file exist or not?
 * @param filename the file's name
 * @return 1 if it exists, else 0
 */
static int fileExists(char *filename) {
    FILE *fp = fopen(filename,"r");
    if (fp) {
        /* exists */
        fclose(fp);
        return 1;
    }
    return 0;
}


/**
 * This routine substitutes a given string for a specified substring.
 * Free the result if non-NULL.
 *
 * @param  orig    string to modify
 * @param  replace substring in orig arg to replace
 * @param  with    string to substitute for replace arg
 * @return resulting string which is NULL if there is a problem
 *         and needs to be freed if not NULL.
 */
char *evStrReplace(char *orig, const char *replace, const char *with) {
    
    char *result;  /* return string */
    char *ins;     /* next insert point */
    char *tmp;
    
    size_t len_rep;   /* length of rep  */
    size_t len_with;  /* length of with */
    size_t len_front; /* distance between rep and end of last rep */
    int count;        /* number of replacements */

    
    /* Check string we're changing */
    if (!orig) return NULL;
    ins = orig;
  
    /* What are we replacing? */
    if (!replace) replace = "";
    len_rep = strlen(replace);
    
    /* What are we replacing it with? */
    if (!with) with = "";
    len_with = strlen(with);

    for (count = 0; (tmp = strstr(ins, replace)); ++count) {
        ins = tmp + len_rep;
    }

    /* First time through the loop, all the variables are set correctly.
     * From here on,
     *    tmp  points to the end of the result string
     *    ins  points to the next occurrence of rep in orig
     *    orig points to the remainder of orig after "end of rep" */
    tmp = result = malloc(strlen(orig) + (len_with - len_rep) * count + 1);

    if (!result) return NULL;

    while (count--) {
        ins = strstr(orig, replace);
        len_front = ins - orig;
        tmp = strncpy(tmp, orig, len_front) + len_front;
        tmp = strcpy(tmp, with) + len_with;
        orig += len_front + len_rep; /* move to next "end of rep" */
    }
    
    strcpy(tmp, orig);
    return result;
}


/**
 * This routine finds constructs of the form $(ENV) and replaces it with
 * the value of the ENV environmental variable if it exists or with nothing
 * if it doesn't. Simple enough to do without regular expressions.
 * Free the result if non-NULL.
 *
 * @param orig string to modify
 * @return resulting string which is NULL if there is a problem
 *         and needs to be freed if not NULL.
 */
char *evStrReplaceEnvVar(const char *orig) {
    
    char *start;   /* place of $( */
    char *end;     /* place of  ) */
    char *env;     /* value of env variable */
    char *envVar;  /* env variable name */
    char *result, *tmp;
    char replace[256]; /* string that needs replacing */
    
    size_t len;   /* length of env variable name  */

    
    /* Check string we're changing */
    if (!orig) return NULL;
    
    /* Copy it */
    result = strdup(orig);
    if (!result) return NULL;

    /* Look for all "$(" occurrences */
    while ( (start = strstr(result, "$(")) ) {
        /* Is there an ending ")" ? */
        end = strstr(start, ")");
     
        /* If so ... */
        if (end) {
            /* Length of the env variable name */
            len = end - (start + 2);
            
            /* Memory for name */
            envVar = (char *)calloc(1, len+1);
            if (!envVar) {
                free(result);
                return NULL;
            }
            
            /* Create env variable name */
            strncpy(envVar, start+2, len);
            
            /* Look up value of env variable (NULL if none) */
            env = getenv(envVar);

/*printf("found env variable = %s, value = %s\n", envVar, env);*/
  
            /* Create string to be replaced */
            memset(replace, 0, 256);
            sprintf(replace, "%s%s%s", "$(", envVar, ")");

            /* Do a straight substitution */
            tmp = evStrReplace(result, replace, env);
            free(result);
            free(envVar);
            result = tmp;
        }
        else {
            /* No substitutions need to be made since no closing ")" */
            break;
        }
    }
  
    return result;
}


/**
 * This routine checks a string for C-style printing integer format specifiers.
 * More specifically, it checks for %nd and %nx where n can be multiple digits.
 * It makes sure that there is at least one digit between % and x/d and that the
 * first digit is a "0" so that generated filenames contain no white space.
 * It returns the modified string or NULL if error. Free the result if non-NULL.
 * It also returns the number of valid specifiers found in the orig argument.
 *
 * @param orig           string to be checked/modified
 * @param specifierCount pointer to int which gets filled with the
 *                       number of valid format specifiers in the orig arg
 *
 * @return resulting string which is NULL if there is a problem
 *         and needs to be freed if not NULL.
 */
char *evStrFindSpecifiers(const char *orig, int *specifierCount) {
    
    char *start;            /* place of % */
    char digits[20];        /* digits of format specifier after % */
    char oldSpecifier[25];  /* format specifier as it appears in orig */
    char newSpecifier[25];  /* format specifier desired */
    char c, *result;
    const int debug=0;
    int count=0;            /* number of valid specifiers in orig */
    int digitCount;         /* number of digits in a specifier between % and x/d */
    

    /* Check args */
    if (!orig || specifierCount == NULL) return NULL;
    
    /* Duplicate orig for convenience */
    result = strdup(orig);
    if (!result) return NULL;
    start = result;
        
    /* Look for C integer printing specifiers (starting with % and using x & d) */
    while ( (start = strstr(start, "%")) ) {
        
        c = *(++start);
        memset(digits, 0, 20);
        digits[0] = c;
        if (debug) printf("Found %%, first char = %c\n", c);
        
        /* Read all digits between the % and the first non-digit char */
        digitCount = 0;
        while (isdigit(c)) {
            digits[digitCount++] = c;
            c = *(++start);
            if (debug) printf("         next char = %c\n", c);
        }
        
        /* What is the ending char? */

        /* - skip over any %s specifiers */
        if (c == 's' && digitCount == 0) {
            start++;
            if (debug) printf("         skip over %%s\n");
            continue;
        }

        /* - any thing besides x & d are forbidden */
        if (c != 'x' && c != 'd') {
            /* This is not an acceptable C integer format specifier and
             * may generate a seg fault later, so just return an error. */
            if (debug) printf("         bad ending char = %c, return\n", c);
            free(result);
            return NULL;            
        }
        
        /* Store the x or d */
        digits[digitCount] = c;
        start++;
        
        /* If we're here, we have a valid specifier */
        count++;
        
        /* Is there a "0" as the first digit between the % and the x/d?
         * If not, make it so to avoid white space in generated file names. */
        if (debug) printf("         digit count = %d, first digit = %c\n", digitCount, digits[0]);
        if (digitCount < 1 || digits[0] != '0') {
            /* Recreate original specifier */
            memset(oldSpecifier, 0, 25);
            sprintf(oldSpecifier, "%%%s", digits);
           
            /* Create replacement specifier */
            memset(newSpecifier, 0, 25);
            sprintf(newSpecifier, "%%%c%s", '0', digits);
            if (debug) printf("         old specifier = %s, new specifier = %s\n",
                               oldSpecifier, newSpecifier);
       
            /* Replace old with new & start over */
            start = evStrReplace(result, oldSpecifier, newSpecifier);
            free(result);
            result = start;
            count = 0;
        }
    }
    
    *specifierCount = count;
    
    return result;    
}


/**
 * This routine checks a string for C-style printing integer format specifiers.
 * More specifically, it checks for %nd and %nx where n can be multiple digits.
 * It removes all such specifiers and returns the modified string or NULL
 * if error. Free the result if non-NULL.
 *
 * @param orig string to be checked/modified
 *
 * @return resulting string which is NULL if there is a problem
 *         and needs to be freed if not NULL.
 */
char *evStrRemoveSpecifiers(const char *orig) {
    
    char *pStart;           /* pointer to start of string */
    char *pChar;            /* pointer to char somewhere in string */
    char c, *result, *pSpec;
    int i, startIndex, endIndex;
    const int debug=0;
    int specLen;           /* number of chars in valid specifier in orig */
    int digitCount;        /* number of digits in a specifier between % and x/d */
    

    /* Check args */
    if (!orig) return NULL;
    
    /* Duplicate orig for convenience */
    pChar = pStart = result = strdup(orig);
    if (!result) return NULL;

    /* Look for C integer printing specifiers (starting with % and using x & d) */
    while ( (pChar = strstr(pChar, "%")) ) {
        /* remember where specifier starts */
        pSpec = pChar;
        
        c = *(++pChar);
        if (debug) printf("evStrRemoveSpecifiers found %%, first char = %c\n", c);
        
        /* Read all digits between the % and the first non-digit char */
        digitCount = 0;
        while (isdigit(c)) {
            digitCount++;
            c = *(++pChar);
            if (debug) printf("         next char = %c\n", c);
        }
        
        /* What is the ending char? */

        /* - skip over any %s specifiers */
        if (c == 's' && digitCount == 0) {
            pChar++;
            if (debug) printf("         skip over %%s\n");
            continue;
        }

        /* - any thing besides x & d are forbidden */
        if (c != 'x' && c != 'd') {
            /* This is not an acceptable C integer format specifier and
            * may generate a seg fault later, so just return an error. */
            if (debug) printf("         bad ending char = %c, return\n", c);
            free(result);
            return NULL;
        }
        
        pChar++;

        /* # of chars in specifier */
        specLen = (int) (pChar - pSpec);
        if (debug) printf("         spec len = %d\n", specLen);

        /* shift chars to eliminate specifier */
        startIndex = (int) (pSpec-pStart);
        endIndex = (int) strlen(result) + 1 - specLen - startIndex; /* include NULL in move */
        for (i=0; i < endIndex; i++) {
            result[i+startIndex] = result[i+startIndex+specLen];
        }
        if (debug) printf("         resulting string = %s\n", result);
    }
    
    return result;
}



/**
 * This routine generates a (base) file name from a name containing format specifiers
 * and enviromental variables.<p>
 *
 * The given name may contain up to 2, C-style integer format specifiers
 * (such as <b>%03d</b>, or <b>%x</b>). If more than 2 are found, an error is returned.
 * 
 * If no "0" precedes any integer between the "%" and the "d" or "x" of the format specifier,
 * it will be added automatically in order to avoid spaces in the final, generated
 * file name.
 * In the {@link #evGenerateFileName(String, int, int, int, int)} routine, the first
 * occurrence will be substituted with the given runNumber value.
 * If the file is being split, the second will be substituted with the split number.<p>
 *
 * The file name may contain characters of the form <b>$(ENV_VAR)</b>
 * which will be substituted with the value of the associated environmental
 * variable or a blank string if none is found.<p>
 *
 *
 * @param origName  file name to modify
 * @param baseName  pointer which gets filled with resulting file name
 * @param count     pointer to int filled with number of format specifiers found
 *
 * @return S_SUCCESS          if successful
 * @return S_FAILURE          if bad format specifiers or more that 2 specifiers found
 * @return S_EVFILE_BADARG    if args are null or origName is invalid
 * @return S_EVFILE_ALLOCFAIL if out-of-memory
 */
int evGenerateBaseFileName(char *origName, char **baseName, int *count) {

    char *name, *tmp;
    int   specifierCount=0;

    
    /* Check args */
    if (count == NULL    || baseName == NULL ||
        origName == NULL || strlen(origName) < 1) {
        return(S_EVFILE_BADARG);
    }

    /* Scan for environmental variables of the form $(env)
     * and substitute the values for them (blank string if not found) */
    tmp = evStrReplaceEnvVar(origName);
    if (tmp == NULL) {
        /* out-of-mem */
        return(S_EVFILE_ALLOCFAIL);
    }

    /* Check/fix C-style int specifiers in baseFileName.
     * How many specifiers are there? */
    name = evStrFindSpecifiers(tmp, &specifierCount);
    if (name == NULL) {
        free(tmp);
        /* out-of-mem or bad specifier */ 
        return(S_EVFILE_ALLOCFAIL);
    }
    free(tmp);

    if (specifierCount > 2) {
        return(S_FAILURE);
    }

    /* Return the base file name */
    *baseName = name;

    /* Return the number of C-style int format specifiers */
    *count = specifierCount;
    
    return(S_SUCCESS);
}


/**
 * This method generates a complete file name from the previously determined baseFileName
 * obtained from calling {@link #evGenerateBaseFileName} and stored in the evOpen handle.<p>
 *
 * All occurrences of the string "%s" in the baseFileName will be substituted with the
 * value of the runType arg or nothing if the runType is null.<p>
 * 
 * If evio data is to be split up into multiple files (split > 0), numbers are used to
 * distinguish between the split files with splitNumber.
 * If baseFileName contains C-style int format specifiers (specifierCount > 0), then
 * the first occurrence will be substituted with the given runNumber value.
 * If the file is being split, the second will be substituted with the splitNumber.
 * If 2 specifiers exist and the file is not being split, no substitutions are made.
 * If no specifier for the splitNumber exists, it is tacked onto the end of the file name.
 * It returns the final file name or NULL if error. Free the result if non-NULL.<p>
 *
 * If multiple streams of data, each writing a file, end up with the same file name,
 * they can be differentiated by a stream id number. If the id is > 0, the string, ".strm"
 * is appended to the very end of the file followed by the id number (e.g. filename.strm1).
 * This is done after the run type, run number, split numbers, and env vars have been inserted
 * into the file name.<p>
 *
 * @param handle         evio handle (contains file name to use as a basis for the
 *                       generated file name)
 * @param specifierCount number of C-style int format specifiers in file name arg
 * @param runNumber      CODA run number
 * @param split          is file being split (split > 0)? 1 - yes, 0 - no
 * @param splitNumber    number of the split file
 * @param runType        run type name
 * @param streamId       streamId number (100 > id > -1)
 *
 * @return NULL if error
 * @return generated file name (free if non-NULL)
 */
char *evGenerateFileName(EVFILE *a, int specifierCount, int runNumber,
                         int splitting, int splitNumber, char *runType,
                         uint32_t streamId) {

    char   *fileName, *name, *specifier;

    
    /* Check args */
    if ( (splitting && splitNumber < 0) || (runNumber < 1) ||
         (streamId > 99) ||
         (specifierCount < 0) || (specifierCount > 2)) {
        return(NULL);
    }

    /* Check handle arg */
    if (a == NULL) {
        return(NULL);
    }

    /* Need to be writing to a file */
    if (a->rw != EV_WRITEFILE) {
        return(NULL);
    }

    /* Internal programming bug */
    if (a->baseFileName == NULL) {
        return(NULL);
    }
    
    /* Replace all %s occurrences with run type ("" if NULL).
     * This needs to be done before the run # & split # substitutions. */
    name = evStrReplace(a->baseFileName, "%s", runType);
    if (name == NULL) {
        /* out-of-mem */
        return(NULL);
    }
    free(a->baseFileName);
    a->baseFileName = name;

   /* As far as memory goes, allow 10 digits for the run number and 10 for the split.
     * That will cover 32 bit ints. */

    /* If we're splitting files ... */
    if (splitting) {
        
        /* For no specifiers: tack split # on end of base file name */
        if (specifierCount < 1) {
            /* Create space for filename */
            fileName = (char *)calloc(1, strlen(a->baseFileName) + 12);
            if (!fileName) return(NULL);
            
            /* Create a printing format specifier for split # */
            specifier = (char *)calloc(1, strlen(a->baseFileName) + 6);
            if (!specifier) {
                free(fileName);
                return(NULL);
            }
            
            sprintf(specifier, "%s.%s", a->baseFileName, "%d");

            /* Create the filename */
            sprintf(fileName, specifier, splitNumber);
            free(specifier);
        }
        
        /* For 1 specifier: insert run # at specified location, then tack split # on end */
        else if (specifierCount == 1) {
            /* Create space for filename */
            fileName = (char *)calloc(1, strlen(a->baseFileName) + 22);
            if (!fileName) return(NULL);
            
            /* The first printfing format specifier is in a->filename already */
            
            /* Create a printing format specifier for split # */
            specifier = (char *)calloc(1, strlen(a->baseFileName) + 6);
            if (!specifier) {
                free(fileName);
                return(NULL);
            }

            sprintf(specifier, "%s.%s", a->baseFileName, "%d");

            /* Create the filename */
            sprintf(fileName, specifier, runNumber, splitNumber);
            free(specifier);
        }
        
        /* For 2 specifiers: insert run # and split # at specified locations */
        else {
            /* Create space for filename */
            fileName = (char *)calloc(1, strlen(a->baseFileName) + 21);
            if (!fileName) return(NULL);
            
            /* Both printfing format specifiers are in a->filename already */
                        
            /* Create the filename */
            sprintf(fileName, a->baseFileName, runNumber, splitNumber);
        }
    }
    /* If we're not splitting files ... */
    else {
        /* Still insert runNumber if requested */
        if (specifierCount == 1) {
            /* Create space for filename */
            fileName = (char *)calloc(1, strlen(a->baseFileName) + 11);
            if (!fileName) return(NULL);
            
            /* The printfing format specifier is in a->filename already */
                        
            /* Create the filename */
            sprintf(fileName, a->baseFileName, runNumber);
        }
        /* For 2 specifiers: insert run # and remove split # specifier */
        else if (specifierCount == 2) {
            fileName = (char *)calloc(1, strlen(a->baseFileName) + 11);
            if (!fileName) return(NULL);
            sprintf(fileName, a->baseFileName, runNumber);

            /* Get rid of remaining int specifiers */
            name = evStrRemoveSpecifiers(fileName);
            free(fileName);
            fileName = name;
        }
        else {
            fileName = strdup(a->baseFileName);
        }
    }

    /* If we have a valid stream id number, append ".strm#" to end of file name */
    if (streamId > 0) {
        char *fName;
        size_t idDigits, len = strlen(fileName);

        if (streamId < 10) {
            idDigits = 1 + 5;
        }
        else {
            idDigits = 2 + 5;
        }

        /* Create space for filename */
        fName = (char *)calloc(1, len + 1 + idDigits);
        if (fName == NULL) {
            free(fileName);
            return(NULL);
        }

        sprintf(fName, "%s.strm%u", fileName, streamId);

        free(fileName);
        fileName = fName;
    }

    return fileName;
}


/**
 * @defgroup open open & close routines
 * These routines handle opening & closing the ev lib for reading or writing to a file, buffer, or socket.
 * @{
 */

/**
 * This function opens a file for either reading or writing evio format data.
 * Works with all versions of evio for reading, but only writes version 4
 * format. A handle is returned for use with calling other evio routines.
 *
 * @param filename  name of file. Constructs of the form $(env) will be substituted
 *                  with the given environmental variable or removed if nonexistent.
 *                  Constructs of the form %s will be substituted with the run type
 *                  if specified in {@link #evIoctl} or removed if nonexistent.
 *                  Up to 2, C-style int format specifiers are allowed. The first is
 *                  replaced with the run number (set in {@link #evIoctl}). If splitting,
 *                  the second is replaced by the split number, otherwise it's removed.
 *                  If splitting and no second int specifier exists, a "." and split
 *                  number are automatically appended to the end of the file name.
 * @param flags     pointer to case-independent string of "w" for writing,
 *                  "r" for reading, "a" for appending, "ra" for random
 *                  access reading of a file which means memory mapping it,
 *                  or "s" for splitting a file while writing.
 *                  The w, r, a, s, or ra, may be followed by an x which means
 *                  do not do any mutex locking (not thread safe).
 * @param handle    pointer to int which gets filled with handle
 *
 * @return S_SUCCESS          if successful
 * @return S_FAILURE          when splitting, if bad format specifiers or more that 2 specifiers found
 * @return S_EVFILE_BADARG    if filename, flags or handle arg is NULL; unrecognizable flags;
 * @return S_EVFILE_ALLOCFAIL if memory allocation failed
 * @return S_EVFILE_BADFILE   if error reading file, unsupported version,
 *                            or contradictory data in file
 * @return errno              if file could not be opened (handle = 0)
 */
int evOpen(char *filename, char *flags, int *handle)
{
    if (strcasecmp(flags, "w")   != 0 &&
        strcasecmp(flags, "s")   != 0 &&
        strcasecmp(flags, "r")   != 0 &&
        strcasecmp(flags, "a")   != 0 &&
        strcasecmp(flags, "ra")  != 0 &&
        strcasecmp(flags, "wx")  != 0 &&
        strcasecmp(flags, "sx")  != 0 &&
        strcasecmp(flags, "rx")  != 0 &&
        strcasecmp(flags, "ax")  != 0 &&
        strcasecmp(flags, "rax") != 0)  {
        return(S_EVFILE_BADARG);
    }

    return(evOpenImpl(filename, 0, 0, flags, handle));
}



/**
 * This function allows for either reading or writing evio format data from a buffer.
 * Works with all versions of evio for reading, but only writes version 4
 * format. A handle is returned for use with calling other evio routines.
 *
 * @param buffer  pointer to buffer
 * @param bufLen  length of buffer in 32 bit ints
 * @param flags   pointer to case-independent string of "w", "r", "a", or "ra"
 *                for writing/reading/appending/random-access-reading to/from a buffer.
 *                The w, r, a, or ra, may be followed by an x which means
 *                do not do any mutex locking (not thread safe).
 * @param handle  pointer to int which gets filled with handle
 *
 * @return S_SUCCESS          if successful
 * @return S_EVFILE_BADARG    if buffer, flags or handle arg is NULL; unrecognizable flags;
 *                            buffer size too small
 * @return S_EVFILE_ALLOCFAIL if memory allocation failed
 * @return S_EVFILE_BADFILE   if error reading buffer, unsupported version,
 *                            or contradictory data
 */
int evOpenBuffer(char *buffer, uint32_t bufLen, char *flags, int *handle)
{
    char *flag;
    
    
    /* Check flags & translate them */
    if (strcasecmp(flags, "w") == 0) {
        flag = "wb";
    }
    else if (strcasecmp(flags, "r") == 0) {
        flag = "rb";
    }
    else if (strcasecmp(flags, "a") == 0) {
        flag = "ab";
    }
    else if (strcasecmp(flags, "ra") == 0) {
        flag = "rab";
    }
    else if (strcasecmp(flags, "wx") == 0) {
        flag = "wbx";
    }
    else if (strcasecmp(flags, "rx") == 0) {
        flag = "rbx";
    }
    else if (strcasecmp(flags, "ax") == 0) {
        flag = "abx";
    }
    else if (strcasecmp(flags, "rax") == 0) {
        flag = "rabx";
    }
    else {
        return(S_EVFILE_BADARG);
    }
    
    return(evOpenImpl(buffer, bufLen, 0, flag, handle));
}


/**
 * This function allows for either reading or writing evio format data from a TCP socket.
 * Works with all versions of evio for reading, but only writes version 4
 * format. A handle is returned for use with calling other evio routines.
 *
 * @param sockFd  TCP socket file descriptor
 * @param flags   pointer to case-independent string of "w" & "r" for
 *                writing/reading to/from a socket
 *                The w or r, may be followed by an x which means
 *                do not do any mutex locking (not thread safe).
 * @param handle  pointer to int which gets filled with handle
 *
 * @return S_SUCCESS          if successful
 * @return S_EVFILE_BADARG    if flags or handle arg is NULL; bad file descriptor arg;
 *                            unrecognizable flags
 * @return S_EVFILE_ALLOCFAIL if memory allocation failed
 * @return S_EVFILE_BADFILE   if error reading socket, unsupported version,
 *                            or contradictory data
 * @return errno              if socket read error
 */
int evOpenSocket(int sockFd, char *flags, int *handle)
{
    char *flag;

    
    /* Check flags & translate them */
    if (strcasecmp(flags, "w") == 0) {
        flag = "ws";
    }
    else if (strcasecmp(flags, "r") == 0) {
        flag = "rs";
    }
    else if (strcasecmp(flags, "wx") == 0) {
        flag = "wsx";
    }
    else if (strcasecmp(flags, "rx") == 0) {
        flag = "rsx";
    }
    else {
        return(S_EVFILE_BADARG);
    }

    return(evOpenImpl((char *)NULL, 0, sockFd, flag, handle));
}


/** @} */


/* For test purposes only ... */
int evOpenFake(char *filename, char *flags, int *handle, char **evf)
{
    EVFILE *a;
    size_t ihandle;
    
    
    a = (EVFILE *)calloc(1, sizeof(EVFILE));
    structInit(a);

     for (ihandle=0; ihandle < handleCount; ihandle++) {
        if (handleList[ihandle] == 0) {
            handleList[ihandle] = a;
            *handle = ihandle+1;
            break;
        }
    }
    
    a->rw = EV_WRITEFILE;
    a->baseFileName = filename;
    *evf = (char *)a;
    
    return(S_SUCCESS);
}

    
/**
 * This function opens a file, socket, or buffer for either reading or writing
 * evio format data.
 * Works with all versions of evio for reading, but only writes version 4
 * format. A handle is returned for use with calling other evio routines.
 *
 * @param srcDest name of file if flags = "w", "s" or "r";
 *                pointer to buffer if flags = "wb" or "rb"
 * @param bufLen  length of buffer (srcDest) if flags = "wb" or "rb"
 * @param sockFd  socket file descriptor if flags = "ws" or "rs"
 * @param flags   pointer to case-independent string:
 *                "w", "s, "r", "a", & "ra"
 *                for writing/splitting/reading/append/random-access-reading to/from a file;
 *                "ws" & "rs"
 *                for writing/reading to/from a socket;
 *                "wb", "rb", "ab", & "rab"
 *                for writing/reading/append/random-access-reading to/from a buffer.
 *                The above mentioned flags, may be followed by an x which means
 *                do not do any mutex locking (not thread safe).
 * @param handle  pointer to int which gets filled with handle
 * 
 * @return S_SUCCESS          if successful
 * @return S_FAILURE          if code compiled so that block header < 8, 32bit words long;
 *                            when splitting, if bad format specifiers or more that 2 specifiers found
 * @return S_EVFILE_BADARG    if flags or handle arg is NULL;
 *                            if srcDest arg is NULL when using file or buffer;
 *                            if unrecognizable flags;
 *                            if buffer size too small when using buffer;
 *                            if specifying random access on Windows
 * @return S_EVFILE_ALLOCFAIL if memory allocation failed
 * @return S_EVFILE_BADFILE   if error reading file, unsupported version,
 *                            or contradictory data in file
 * @return S_EVFILE_UNXPTDEOF if reading buffer which is too small
 * @return errno              for file opening or socket reading problems
 */
static int evOpenImpl(char *srcDest, uint32_t bufLen, int sockFd, char *flags, int *handle)
{
    EVFILE *a;
    char *filename=NULL, *buffer=NULL, *baseName;

    uint32_t blk_size, temp, headerInfo, blkHdrSize, header[EV_HDSIZ];
    uint32_t rwBufSize=0, bytesToRead;

    int err, version;
    size_t ihandle;
    int64_t nBytes=0;
    const int debug=0;
    int useFile=0, useBuffer=0, useSocket=0;
    int reading=0, randomAccess=0, append=0, splitting=0, specifierCount=0, lockingOn=1;

    
    /* Check args */
    if (flags == NULL || handle == NULL) {
        return(S_EVFILE_BADARG);
    }
    *handle = 0;  /* in case of error, give handle = 0 back to the caller */

    /* Check to see if someone set the length of the block header to be too small. */
    if (EV_HDSIZ < 8) {
if (debug) printf("EV_HDSIZ in evio.h set to be too small (%d). Must be >= 8.\n", EV_HDSIZ);
        return(S_FAILURE);
    }

    /* Are we removing mutex locking? */
    if (strcasecmp(flags, "wx")   == 0  ||
        strcasecmp(flags, "sx")   == 0  ||
        strcasecmp(flags, "rx")   == 0  ||
        strcasecmp(flags, "ax")   == 0  ||
        strcasecmp(flags, "rax")  == 0  ||

        strcasecmp(flags, "wbx")  == 0  ||
        strcasecmp(flags, "rbx")  == 0  ||
        strcasecmp(flags, "abx")  == 0  ||
        strcasecmp(flags, "rabx") == 0  ||

        strcasecmp(flags, "wsx")  == 0  ||
        strcasecmp(flags, "rsx")  == 0)   {

        lockingOn = 0;
    }

    /* Are we dealing with a file, buffer, or socket? */
    if (strcasecmp(flags, "w")    == 0  ||
        strcasecmp(flags, "s")    == 0  ||
        strcasecmp(flags, "r")    == 0  ||
        strcasecmp(flags, "a")    == 0  ||
        strcasecmp(flags, "ra")   == 0  ||

        strcasecmp(flags, "wx")   == 0  ||
        strcasecmp(flags, "sx")   == 0  ||
        strcasecmp(flags, "rx")   == 0  ||
        strcasecmp(flags, "ax")   == 0  ||
        strcasecmp(flags, "rax")  == 0)   {

        useFile = 1;

        if      (strncasecmp(flags,  "a", 1) == 0) append = 1;
        else if (strncasecmp(flags,  "s", 1) == 0) splitting = 1;
        else if (strncasecmp(flags, "ra", 2) == 0) randomAccess = 1;

#if defined _MSC_VER
        /* No random access support in Windows */
        if (randomAccess) {
            return(S_EVFILE_BADARG);
        }
#endif
        if (srcDest == NULL) {
            return(S_EVFILE_BADARG);
        }

        filename = strdup(srcDest);
        if (filename == NULL) {
            return(S_EVFILE_ALLOCFAIL);
        }
        
        /* Trim whitespace from filename front & back */
        evTrim(filename, 0);
    }
    else if (strcasecmp(flags, "wb")   == 0  ||
             strcasecmp(flags, "rb")   == 0  ||
             strcasecmp(flags, "ab")   == 0  ||
             strcasecmp(flags, "rab")  == 0  ||

             strcasecmp(flags, "wbx")  == 0  ||
             strcasecmp(flags, "rbx")  == 0  ||
             strcasecmp(flags, "abx")  == 0  ||
             strcasecmp(flags, "rabx") == 0)   {
        
        useBuffer = 1;
        
        if      (strcasecmp(flags, "ab")  == 0) append = 1;
        else if (strcasecmp(flags, "rab") == 0) randomAccess = 1;

        if (srcDest == NULL) {
            return(S_EVFILE_BADARG);
        }

        buffer    = srcDest;
        rwBufSize = 4*bufLen;
        /* Smallest possible evio V4 buffer with data =
         * block header (4*8) + evio bank (4*3) */
        if (rwBufSize < 4*11) {
            return(S_EVFILE_BADARG);
        }
    }
    else if (strcasecmp(flags, "ws")  == 0 ||
             strcasecmp(flags, "rs")  == 0 ||
             strcasecmp(flags, "wsx") == 0 ||
             strcasecmp(flags, "rsx") == 0)  {
        
        useSocket = 1;
        if (sockFd < 0) {
            return(S_EVFILE_BADARG);
        }
    }
    else {
        return(S_EVFILE_BADARG);
    }

    
    /* Are we reading or writing? */
    if (strncasecmp(flags, "r", 1) == 0) {
        reading = 1;
    }
  
    
    /* Allocate control structure (mem zeroed) or quit */
    a = (EVFILE *)calloc(1, sizeof(EVFILE));
    if (!a) {
        if (useFile) {
            free(filename);
        }
        return(S_EVFILE_ALLOCFAIL);
    }
    /* Initialize newly allocated structure */
    structInit(a);

    /* Set the mutex locking */
    a->lockingOn = lockingOn;

    
    /*********************************************************/
    /* If we're reading a version 1-4 file/socket/buffer ... */
    /*********************************************************/
    if (reading) {
        
        if (useFile) {
#if defined _MSC_VER
            /* No pipe or zip/unzip support in Windows */
            a->file = fopen(filename,"r");
            a->rw = EV_READFILE;
            a->randomAccess = randomAccess = 0;
#else
            a->rw = EV_READFILE;
            a->randomAccess = randomAccess;

            if (strcmp(filename,"-") == 0) {
                a->file = stdin;
            }
            /* If input filename is standard output of command ... */
            else if (filename[0] == '|') {
                /* Open a process by creating a unidirectional pipe, forking, and
                   invoking the shell. The "filename" is a shell command line.
                   This command is passed to /bin/sh using the -c flag.
                   Make sure we know to use pclose instead of fclose. */
                a->file = popen(filename+1,"r");
                a->rw = EV_READPIPE;
if (debug) printf("evOpen: reading from pipe %s\n", filename + 1);
            }
            else if (randomAccess) {
                err = memoryMapFile(a, filename);
                if (err != S_SUCCESS) {
                    free(a);
                    free(filename);
                    return(errno);
                }
            }
            else {
                a->file = fopen(filename,"r");
            }
#endif
            if (randomAccess) {
                /* Read (copy) in header */
                nBytes = (int64_t )sizeof(header);
                memcpy((void *)header, (const void *)a->mmapFile, (size_t)nBytes);
            }
            else {
                int bytesRead = 0, headerSize = sizeof(header);
                char *pHead = (char *)header;

                if (a->file == NULL) {
                    free(a);
                    free(filename);
                    return(errno);
                }

                /* Read in header */
                while (bytesRead < headerSize) {

                    nBytes = (int64_t)fread((void *)(pHead + bytesRead), 1,
                                            (size_t)(headerSize - bytesRead), a->file);
                    if (nBytes < 1) {
                        if (feof(a->file)) {
                            localClose(a);
                            free(a);
                            free(filename);
                            return(EOF);
                        }
                        else if (ferror(a->file)) {
                            /* errno is not set for ferror */
                            localClose(a);
                            free(a);
                            free(filename);
                            return(S_FAILURE);
                        }
                    }
                    bytesRead += nBytes;
                }

                a->filePosition += headerSize;
            }

            {
                /* Find the size of the file just opened for reading */
                int fd = fileno(a->file);
                struct stat fstatBuf;
                err = fstat(fd, &fstatBuf);
                if (err != 0) {
                    localClose(a);
                    free(a);
                    free(filename);
                    return(errno);
                }
                a->fileSize = (uint64_t) fstatBuf.st_size;
            }

        }
        else if (useSocket) {
            a->sockFd = sockFd;
            a->rw = EV_READSOCK;
            
            /* Read in header */
            nBytes = (int64_t)tcpRead(sockFd, header, sizeof(header));
            if (nBytes < 0) {
                free(a);
                return(errno);
            }
        }
        else if (useBuffer) {
            a->rwBuf = buffer;
            a->rw = EV_READBUF;
            a->rwBufSize = rwBufSize;
            
            /* Read (copy) in header */
            nBytes = (int64_t)sizeof(header);
//TODO: get rid of this copy!
            memcpy((void *)header, (const void *)(a->rwBuf), (size_t)nBytes);
            a->rwBytesIn += nBytes;
        }

        /**********************************/
        /* Run header through some checks */
        /**********************************/
if (debug) {
    int j;
    for (j=0; j < 8; j++) {
        printf("header[%d] = 0x%x\n", j, header[j]);
    }
    /*
    str = (char *)header;
    printf("header as string = %s\n", str);
    */
}

        /* Check to see if all bytes are there */
        if (nBytes != sizeof(header)) {
            /* Close file and free memory */
            if (useFile) {
                localClose(a);
                free(filename);
            }
            free(a);
            return(S_EVFILE_BADFILE);
        }

        /* Check endianness */
        if (header[EV_HD_MAGIC] != EV_MAGIC) {
            temp = EVIO_SWAP32(header[EV_HD_MAGIC]);
            if (temp == EV_MAGIC) {
                a->byte_swapped = 1;
            }
            else {
if (debug) printf("Magic # is a bad value\n");
                if (useFile) {
                    localClose(a);
                    free(filename);
                }
                free(a);
                return(S_EVFILE_BADFILE);
            }
        }
        else {
            a->byte_swapped = 0;
        }

        /* Check VERSION */
        headerInfo = header[EV_HD_VER];
        if (a->byte_swapped) {
            headerInfo = EVIO_SWAP32(headerInfo);
        }
        /* Only lowest 8 bits count in version 4's header word */
        version = headerInfo & EV_VERSION_MASK;
        if (version < 1 || version > 4) {
if (debug) printf("Header has unsupported evio version (%d), quit\n", version);
            if (useFile) {
                localClose(a);
                free(filename);
            }
            free(a);
            return(S_EVFILE_BADFILE);
        }
        a->version = version;

        /* Check the header's value for header size against our assumption. */
        blkHdrSize = header[EV_HD_HDSIZ];
        if (a->byte_swapped) {
            blkHdrSize = EVIO_SWAP32(blkHdrSize);
        }

        /* If actual header size not what we're expecting ... */
        if (blkHdrSize != EV_HDSIZ) {
            int restOfHeader = blkHdrSize - EV_HDSIZ;
if (debug) printf("Header size was assumed to be %d but it was actually %u\n", EV_HDSIZ, blkHdrSize);
            if (restOfHeader < 0) {
if (debug) printf("Header size is too small (%u), return error\n", blkHdrSize);
                if (useFile) {
                    localClose(a);
                    free(filename);
                }
                free(a);
                return(S_EVFILE_BADFILE);
            }
        }

        if (randomAccess) {
            /* Random access only available for version 4+ */
            if (version < 4) {
                if (useFile) {
                    localClose(a);
                    free(filename);
                }
                free(a);
                return(S_EVFILE_BADFILE);
            }

            /* Find pointers to all the events (skips over any dictionary) */
            err = generatePointerTable(a);
            if (err != S_SUCCESS) {
                if (useFile) {
                    localClose(a);
                    free(filename);
                }
                free(a);
                return(err);
            }
        }
        else {
            /**********************************/
            /* Allocate buffer to store block */
            /**********************************/
    
            /* size of block we're reading */
            blk_size = header[EV_HD_BLKSIZ];
            if (a->byte_swapped) {
                blk_size = EVIO_SWAP32(blk_size);
            }
            a->blksiz = blk_size;

            if (useFile && version < 4) {
                // Read early version files in big chunks, integral multiples of a block
                a->bufSize = EV_READ_BYTES_V3;
                a->pBuf = a->buf = (uint32_t *) malloc(EV_READ_BYTES_V3);
            }
            else {
                /* How big do we make this buffer? Use a minimum size. */
                a->bufSize = blk_size < EV_BLOCKSIZE_MIN ? EV_BLOCKSIZE_MIN : blk_size;
                a->buf = (uint32_t *) malloc(4 * a->bufSize);
            }
    
            /* Error if can't allocate buffer memory */
            if (a->buf == NULL) {
                if (useFile) {
                    localClose(a);
                    free(filename);
                }
                free(a);
                return(S_EVFILE_ALLOCFAIL);
            }
    
            /* Copy header (the part we read in) into block (swapping if necessary) */
            if (a->byte_swapped) {
                swap_int32_t((uint32_t *)header, EV_HDSIZ, a->buf);
            }
            else {
                memcpy(a->buf, header, 4*EV_HDSIZ);
            }
    
            /*********************************************************/
            /* Read rest of block & any remaining, over-sized header */
            /*********************************************************/
            bytesToRead = 4*(blk_size - EV_HDSIZ);

            if (useFile) {
                if (version > 3) {
                    nBytes = (int64_t) fread(a->buf + EV_HDSIZ, 1, bytesToRead, a->file);
                }
                else {
                    // We already read in the header. Take that into account when
                    // reading in next blocks.
                    long bytesLeftInFile = a->fileSize - a->filePosition;
                    uint32_t bytesRead = 0;
                    char *pBuf = (char *)a->buf;

                    bytesToRead = (EV_READ_BYTES_V3 - 32) < bytesLeftInFile ?
                                  (EV_READ_BYTES_V3 - 32) : (uint32_t) bytesLeftInFile;

                    if ( (a->fileSize % 32768) != 0) {
fprintf(stderr,"evOpenImpl: file is NOT integral # of 32K blocks!\n");
                        localClose(a);
                        free(filename);
                        free(a->buf);
                        free(a);
                        return (S_FAILURE);
                    }

                    while (bytesRead < bytesToRead) {
                        nBytes = (int64_t) fread((void *)(pBuf + 32 + bytesRead), 1,
                                                 (size_t) (bytesToRead - bytesRead), a->file);
                        if (nBytes < 1) {
                            if (feof(a->file)) {
                                localClose(a);
                                free(filename);
                                free(a->buf);
                                free(a);
                                return (EOF);
                            }
                            else if (ferror(a->file)) {
                                /* errno is not set for ferror */
                                localClose(a);
                                free(filename);
                                free(a->buf);
                                free(a);
                                return (S_FAILURE);
                            }
                        }
                        bytesRead += nBytes;
                    }

                    a->filePosition += bytesRead;

                    // Set blocks just read in that are not being parsed right now.
                    // We're parsing the very first hence the "- 1".
                    a->blocksToParse = (bytesRead + 32)/32768 - 1;
                }
            }
            else if (useSocket) {
                nBytes = (int64_t)tcpRead(sockFd, a->buf+EV_HDSIZ, bytesToRead);
                if (nBytes < 0) {
                    free(a->buf);
                    free(a);
                    return(errno);
                }
            }
            else if (useBuffer) {
                nBytes = bytesToRead;
                memcpy(a->buf+EV_HDSIZ, (a->rwBuf + a->rwBytesIn), (size_t)bytesToRead);
                a->rwBytesIn += bytesToRead;
            }
    
            /* Check to see if all bytes were read in */
            if (nBytes != bytesToRead) {
                if (useFile) {
                    localClose(a);
                    free(filename);
                }            
                free(a->buf);
                free(a);
                return(S_EVFILE_BADFILE);
            }
    
            if (version < 4) {
                /* Pointer to where start of first event header occurs. */
                a->next = a->buf + (a->buf)[EV_HD_START];
                /* Number of valid 32 bit words from start of first event to end of block */
                a->left = (a->buf)[EV_HD_USED] - (a->buf)[EV_HD_START];
            }
            else {
                /* Pointer to where start of first event header occurs =
                 * right after header for version 4+. */
                a->next = a->buf + blkHdrSize;
                
                /* Number of valid 32 bit words = (full block size - header size) in v4+ */
                a->left = (a->buf)[EV_HD_BLKSIZ] - blkHdrSize;
            
                /* Is this the last block? */
                a->isLastBlock = isLastBlock(a->buf);
                
                /* Pull out dictionary if there is one (works only after header is swapped). */
                if (hasDictionary(a->buf)) {
                    int status;
                    uint32_t buflen;
                    uint32_t *buf;
    
                    /* Read in first bank which will be dictionary */
                    status = evReadAllocImpl(a, &buf, &buflen);
                    if (status == S_SUCCESS) {
                        /* Trim off any whitespace/padding, skipping over event header (8 bytes) */
                        a->dictionary = evTrim((char *)buf, 8);
                    }
                    else if (debug) {
printf("ERROR retrieving DICTIONARY, status = %#.8x\n", status);
                    }
                }
            }

            /* Store general info in handle structure */
            a->blknum = a->buf[EV_HD_BLKNUM];
        }
    }
        
    /*************************/
    /* If we're writing  ... */
    /*************************/
    else {

        a->append = append;

        if (useFile) {
#if defined _MSC_VER
            a->fileName = strdup(filename);
            a->file = fopen(filename,"w");
            a->rw = EV_WRITEFILE;
#else
            a->rw = EV_WRITEFILE;
            if (strcmp(filename,"-") == 0) {
                /* Cannot append to stdout */
                if (append) {
                    free(a);
                    free(filename);
                    return (S_EVFILE_BADARG);
                }
                a->file = stdout;
            }
            else if (filename[0] == '|') {
if (debug) printf("evOpen: writing to pipe %s\n", filename + 1);
                /* Cannot append to pipe */
                if (append) {
                    free(a);
                    free(filename);
                    return (S_EVFILE_BADARG);
                }
                fflush(NULL); /* recommended for writing to pipe */
                a->file = popen(filename+1,"w");
                a->rw = EV_WRITEPIPE;	/* Make sure we know to use pclose */
            }
            else if (append) {
                /* Must be able to read & write since we may
                 * need to write over last block header. Do NOT
                 * truncate (erase) the file here! */
                a->file = fopen(filename,"r+");
                if (a->file == NULL) {
                    free(a);
                    free(filename);
                    return(errno);
                }
                
                /* Read in header */
                nBytes = (int64_t)(sizeof(header)*fread(header, sizeof(header), 1, a->file));
                
                /* Check to see if read the whole header */
                if (nBytes != sizeof(header)) {
                    /* Close file and free memory */
                    fclose(a->file);
                    free(filename);
                    free(a);
                    return(S_EVFILE_BADFILE);
                }
            }
            else {
                err = evGenerateBaseFileName(filename, &baseName, &specifierCount);
                if (err != S_SUCCESS) {
                    free(a);
                    free(filename);
                    return(err);
                }
                if (splitting) a->splitting = 1;
                a->baseFileName   = baseName;
                a->specifierCount = specifierCount;
            }
#endif
        }
        else if (useSocket) {
            a->sockFd = sockFd;
            a->rw = EV_WRITESOCK;
        }
        else if (useBuffer) {
            a->rwBuf = buffer;
            a->rw = EV_WRITEBUF;
            a->rwBufSize = rwBufSize;

            /* if appending, read in first header */
            if (append) {
                nBytes = sizeof(header);
                /* unexpected EOF or end-of-buffer in this case */
                if (rwBufSize < nBytes) {
                    free(a);
                    return(S_EVFILE_UNXPTDEOF);
                }
                /* Read (copy) in header */
                memcpy(header, a->rwBuf, (size_t)nBytes);
            }
        }


        /*********************************************************************/
        /* If we're appending, we already read in the first block header     */
        /* so check a few things like version number and endianness.         */
        /*********************************************************************/
        if (append) {
            /* Check endianness */
            if (header[EV_HD_MAGIC] != EV_MAGIC) {
                temp = EVIO_SWAP32(header[EV_HD_MAGIC]);
                if (temp == EV_MAGIC) {
                    a->byte_swapped = 1;
                }
                else {
if (debug) printf("Magic # is a bad value\n");
                    if (useFile) {
                        localClose(a);
                        free(filename);
                    }
                    free(a);
                    return(S_EVFILE_BADFILE);
                }
            }
            else {
                a->byte_swapped = 0;
            }

            /* Check VERSION */
            headerInfo = header[EV_HD_VER];
            if (a->byte_swapped) {
                headerInfo = EVIO_SWAP32(headerInfo);
            }
            /* Only lowest 8 bits count in version 4's header word */
            version = headerInfo & EV_VERSION_MASK;
            if (version != EV_VERSION) {
if (debug) printf("File must be evio version %d (not %d) for append mode, quit\n", EV_VERSION, version);
                if (useFile) {
                    localClose(a);
                    free(filename);
                }
                free(a);
                return(S_EVFILE_BADFILE);
            }

            /* Is there a dictionary? */
            a->hasAppendDictionary = headerInfo & EV_DICTIONARY_MASK ? 1 : 0;
        }
        
        /* Allocate memory for a block only if we are not writing to a buffer. */
        if (!useBuffer) {
            /* bufRealSize is EV_BLOCKSIZE_V4 by default, see structInit() */
            a->buf = (uint32_t *) calloc(1,4*a->bufRealSize);
            if (a->buf == NULL) {
                if (useFile) {
                    localClose(a);
                    free(filename);
                }
                free(a);
                return(S_EVFILE_ALLOCFAIL);
            }

            /* Initialize block header */
            initBlockHeader2(a->buf, 1);
        }
        /* If writing to buffer, skip step of writing to separate block buffer first. */
        else {
            /* If not appending, get the block header in the buffer set up.
             * The equivalent is done in toAppendPosition() when appending. */
            if (!append) {
                /* Block header is at beginning of buffer */
                a->buf = (uint32_t*) a->rwBuf;

                /* Initialize block header */
                initBlockHeader2(a->buf, 1);

                /* # of bytes "written" - just the block header so far */
                a->rwBytesOut = 4*EV_HDSIZ;
            }
        }

        /* Set position in file stream / buffer for next write.
         * If not appending this is does nothing. */
        err = toAppendPosition(a);
        if (err != S_SUCCESS) {
            if (useFile) {
                localClose(a);
                free(filename);
            }
            if (!useBuffer) {
                free(a->buf);
            }
            free(a);
            return(err);
        }
        
        a->currentHeader = a->buf;
   
        /* Pointer to where next to write. In this case, the start of the
         * first event header will be right after first block header. */
        a->next = a->buf + EV_HDSIZ;

        /* Get ready to write the next block */
        a->blknum++;

    } /* if writing */


    /* Don't let no one else get no "a" while we're openin' somethin' */
    getHandleLock();

    /* Do the first-time initialization */
    if (handleCount < 1 || handleList == NULL) {
        expandHandles();
    }

    {
        int gotHandle = 0;
        
        for (ihandle=0; ihandle < handleCount; ihandle++) {
            /* If a slot is available ... */
            if (handleList[ihandle] == NULL) {
                handleList[ihandle] = a;
                *handle = ihandle + 1;
                /* store handle in structure for later convenience */
                a->handle = ihandle + 1;
                gotHandle = 1;
                break;
            }
        }
    
        /* If no available handles left ... */
        if (!gotHandle) {
            /* Remember old handle count */
            int oldHandleLimit = (int) handleCount;
            /* Create 50% more handles (and increase handleCount) */
            expandHandles();

            /* Use a newly created handle */
            ihandle = oldHandleLimit;
            handleList[ihandle] = a;
            *handle = ihandle + 1;
            a->handle = ihandle + 1;
        }
    }
    
    getHandleUnlock();
    
    if (useFile) free(filename);
    
    return(S_SUCCESS);
}


/**
 * This routine closes any open files and unmaps any mapped memory.
 * @param handle evio handle
 */
static void localClose(EVFILE *a)
{
    /* Close file */
    if (a->rw == EV_WRITEFILE) {
        if (a->file != NULL) fclose(a->file);
    }
    else if (a->rw == EV_READFILE) {
        if (a->randomAccess) {
            munmap(a->mmapFile, a->mmapFileSize);
        }
        else {
            fclose(a->file);
        }
    }
    /* Pipes requires special close */
    else if (a->rw == EV_READPIPE || a->rw == EV_WRITEPIPE) {
        pclose(a->file);
    }
}


/**
 * This function memory maps the given file as read only.
 * 
 * @param a         handle structure
 * @param fileName  name of file to map
 *
 * @return S_SUCCESS   if successful
 * @return S_FAILURE   if failure to open or memory map file (errno is set)
 */
static int memoryMapFile(EVFILE *a, const char *fileName) {
    int        fd;
    uint32_t   *pmem;
    size_t      fileSize;
    mode_t      mode;
    struct stat fileInfo;

    
    /* user & user's group have read & write permission */
    mode = S_IRUSR | S_IWUSR | S_IRGRP | S_IWGRP;
    if ((fd = open(fileName, O_RDWR, mode)) < 0) {
        /* errno is set */
        return(S_FAILURE);
    }
    
    /* Find out how big the file is in bytes */
    if (fstat(fd, &fileInfo) != 0) {
        close(fd);
        return(S_FAILURE);
    }
    fileSize = (size_t)fileInfo.st_size;

    /* Map file to local memory in read-only mode. */
    if ((pmem = (uint32_t *)mmap((void *)0, fileSize, PROT_READ,
                                   MAP_PRIVATE, fd, (off_t)0)) == MAP_FAILED) {
        /* errno is set */
        close(fd);
        return(S_FAILURE);
    }

    /* close fd for mapped mem since no longer needed */
    close(fd);
  
    a->mmapFile = pmem;
    a->mmapFileSize = fileSize;

    return(S_SUCCESS);
}


/**
 * This function returns a count of the number of events in a file or buffer.
 * If reading with random access, it returns the count taken when initially
 * generating the table of event pointers. If regular reading, the count is
 * generated when asked for in evIoctl. If writing, the count gets incremented
 * by 1 for each evWrite. If appending, the count is set when moving to the
 * correct file position during evOpen and is thereafter incremented with each
 * evWrite.
 *
 * @param a     handle structure
 * @param count pointer to int which gets filled with number of events
 *
 * @return S_SUCCESS          if successful
 * @return S_FAILURE          if using sockets 
 * @return S_EVFILE_BADFILE   if file too small or problem reading file
 * @return S_EVFILE_UNXPTDEOF if buffer too small
 * @return errno              if error in fseek, ftell
 */
static int getEventCount(EVFILE *a, uint32_t *count)
{
    int        i, usingBuffer = 0, nBytes;
    ssize_t    startingPosition=0;
    uint32_t   bytesUsed=0, blockEventCount, blockSize, header[EV_HDSIZ];
    /* uint32_t   blockHeaderSize;*/
    
    /* Already protected with read lock since it's called only by evIoctl */

    /* Reject if using sockets/pipes */
    if (a->rw == EV_WRITESOCK || a->rw == EV_READSOCK ||
        a->rw == EV_WRITEPIPE || a->rw == EV_READPIPE) {
        return(S_FAILURE);
    }

    /* If using random access, counting is already done. */
    if (a->randomAccess) {
        *count = a->eventCount;
        return(S_SUCCESS);
    }

    /* If we have a non-zero event count that means
     * it has already been found and is up-to-date. */
    if (a->eventCount > 0) {
        *count = a->eventCount;
        return(S_SUCCESS);
    }

    /* If we have a zero event count and we're writing (NOT in append mode), 
     * it means nothing has been written yet so nothing to read. */
    if (!a->append && (a->rw == EV_WRITEBUF || a->rw == EV_WRITEFILE)) {
        *count = a->eventCount;
        return(S_SUCCESS);
    }

    /* A zero event count may, in fact, be up-to-date. If it is, recounting is
     * not a big deal since there are no events. If it isn't, we need to count
     * the events. So go ahead and count the events now. */

    /* Buffer or file? */
    if (a->rw == EV_READBUF) {
        usingBuffer = 1;
    }

    /* Go to starting position */
    if (usingBuffer) {
        bytesUsed = 0;
    }
    else {
        /* Record starting position, return here when finished */
        if ((startingPosition = ftell(a->file)) < 0) return(errno);

        /* Go to back to beginning of file */
        if (fseek(a->file, 0L, SEEK_SET) < 0) return(errno);
    }

    while (1) {
        /* Read in EV_HDSIZ (8) ints of header */
        if (usingBuffer) {
            /* Is there enough data to read in header? */
            if (a->rwBufSize - bytesUsed < sizeof(header)) {
                /* unexpected EOF or end-of-buffer in this case */
                return(S_EVFILE_UNXPTDEOF);
            }
            /* Read (copy) in header */
            memcpy(header, (a->rwBuf + bytesUsed), 4*EV_HDSIZ);
        }
        else {
            nBytes = (int) (sizeof(header)*fread(header, sizeof(header), 1, a->file));
                
            /* Check to see if we read the whole header */
            if (nBytes != sizeof(header)) {
                return(S_EVFILE_BADFILE);
            }
        }

        /* Swap header if necessary */
        if (a->byte_swapped) {
            swap_int32_t(header, EV_HDSIZ, NULL);
        }

        /* Look at block header to get info */
        i               = header[EV_HD_VER];
        blockSize       = header[EV_HD_BLKSIZ];
        /* blockHeaderSize = header[EV_HD_HDSIZ]; */
        blockEventCount = header[EV_HD_COUNT];
/*if (debug) printf("getEventCount: ver = 0x%x, blk size = %u, blk hdr sz = %u, blk ev cnt = %u\n",
               i, blockSize, blockHeaderSize, blockEventCount); */
        
        /* Add to the number of events. Dictionary is NOT
         * included in the header's event count. */
        a->eventCount += blockEventCount;

        /* Stop at the last block */
        if (isLastBlockInt(i)) {
            break;
        }

        /* Hop to next block header */
        if (usingBuffer) {
            /* Is there enough buffer space to hop over block? */
            if (a->rwBufSize - bytesUsed < 4*blockSize) {
                /* unexpected EOF or end-of-buffer in this case */
                return(S_EVFILE_UNXPTDEOF);
            }
            bytesUsed += 4*blockSize;
        }
        else {
            if (fseek(a->file, 4*(blockSize-EV_HDSIZ), SEEK_CUR) < 0) return(errno);
        }
    }

    /* Reset file to original position (buffer needs no resetting) */
    if (!usingBuffer) {
        if (fseek(a->file, startingPosition, SEEK_SET) < 0) return(errno);
    }
    if (count != NULL) *count = a->eventCount;

    return(S_SUCCESS);
}


/**
 * This function steps through a memory mapped file or buffer and creates
 * a table containing pointers to the beginning of all events.
 *
 * @param a  handle structure
 *
 * @return S_SUCCESS          if successful or not random access handle (does nothing)
 * @return S_EVFILE_ALLOCFAIL if memory cannot be allocated
 * @return S_EVFILE_UNXPTDEOF if unexpected EOF or end-of-valid-data
 *                            while reading data (perhaps bad block header)
 */
static int generatePointerTable(EVFILE *a)
{
    int        i, usingBuffer=0, lastBlock=0, firstBlock=1;
    size_t     bytesLeft;
    uint32_t  *pmem, len, numPointers, blockEventCount, blockHdrSize, evIndex = 0L;

    
    /* Only random access handles need apply */
    if (!a->randomAccess) {
        return(S_SUCCESS);
    }

    if (a->rw == EV_READBUF) {
        usingBuffer = 1;
    }

    /* Start with space for 10,000 event pointers */
    numPointers = 10000;
    a->pTable = (uint32_t **) malloc(numPointers * sizeof(uint32_t *));
    if (!a->pTable) {
        return (S_EVFILE_ALLOCFAIL);
    }

    if (usingBuffer) {
        pmem = (uint32_t *)a->rwBuf;
        bytesLeft = a->rwBufSize; /* limit on size only */
    }
    else {
        pmem = a->mmapFile;
        bytesLeft = a->mmapFileSize;
    }

    while (!lastBlock) {
        
        /* Look at block header to get info */
        i               = pmem[EV_HD_VER];
        blockHdrSize    = pmem[EV_HD_HDSIZ];
        blockEventCount = pmem[EV_HD_COUNT];
        
        /* Swap if necessary */
        if (a->byte_swapped) {
            i               = EVIO_SWAP32(i);
            blockHdrSize    = EVIO_SWAP32(blockHdrSize);
            blockEventCount = EVIO_SWAP32(blockEventCount);
        }
        lastBlock = isLastBlockInt(i);

        /* Hop over block header to data */
        pmem += blockHdrSize;
        bytesLeft -= 4*blockHdrSize;

        /* Check for a dictionary - the first event in the first block.
         * It's not included in the header block count, but we must take
         * it into account by skipping over it. */
        if (hasDictionaryInt(i) && firstBlock) {
            firstBlock = 0;
            
            /* Get its length */
            len = *pmem;
            if (a->byte_swapped) {
                len = EVIO_SWAP32(len);
            }
            /* bank's len does not include itself */
            len++;

            /* Skip over it */
            pmem += len;
            bytesLeft -= 4*len;
        }

        /* For each event in block, store its location */
        for (i=0; i < (int)blockEventCount; i++) {
            /* Sanity check - must have at least 2 ints left */
            if (bytesLeft < 8) {
                free(a->pTable);
                return(S_EVFILE_UNXPTDEOF);
            }

            len = *pmem;
            if (a->byte_swapped) {
                len = EVIO_SWAP32(len);
            }
            /* bank's len does not include itself */
            len++;
            a->pTable[evIndex++] = pmem;

            /* Need more space for the table, increase by 10,000 pointers each time */
            if (evIndex >= numPointers) {
                uint32_t** old_pTable = a->pTable;
                numPointers += 10000;
                a->pTable = realloc(a->pTable, numPointers*sizeof(uint32_t *));
                if (a->pTable == NULL) {
                    free(old_pTable);
                    return(S_EVFILE_ALLOCFAIL);
                }
            }
        
            pmem += len;
            bytesLeft -= 4*len;
        }
    }
    
    a->eventCount = evIndex;

    return(S_SUCCESS);
}

/**
 * This function positions a file or buffer for the first {@link #evWrite}
 * in append mode. It makes sure that the last block header is an empty one
 * with its "last block" bit set.
 *
 * @param a  handle structure
 *
 * @return S_SUCCESS          if successful or not random access handle (does nothing)
 * @return S_EVFILE_TRUNC     if not enough space in buffer to write ending header
 * @return S_EVFILE_BADFILE   if bad file format - cannot read
 * @return S_EVFILE_UNXPTDEOF if unexpected EOF or end-of-valid-data
 *                            while reading data (perhaps bad block header)
 * @return errno              if any file seeking/writing errors
 */
static int toAppendPosition(EVFILE *a) {
    const int debug = 0;
    int usingBuffer=0, readEOF=0;
    uint32_t nBytes, *pmem, sixthWord, header[EV_HDSIZ], *pHeader;
    uint32_t blockBitInfo, blockEventCount, blockSize, blockHeaderSize, blockNumber = 1;


    /* Only for append mode */
    if (!a->append) {
        return (S_SUCCESS);
    }

    if (a->rw == EV_WRITEBUF) {
        usingBuffer = 1;
    }

    if (usingBuffer) {
        /* Go to back to beginning of buffer */
        a->rwBytesOut = 0;  /* # bytes written to rwBuf so far (after each evWrite) */
    }
    /* Go to back to beginning of file */
    else if (fseek(a->file, 0L, SEEK_SET) < 0) {
        return (errno);
    }

    while (1) {
        /* Read in EV_HDSIZ (8) ints of header */
        if (usingBuffer) {
            /* Is there enough data to read in header? */
            if (a->rwBufSize - a->rwBytesOut < sizeof(header)) {
                /* unexpected EOF or end-of-buffer in this case */
                return (S_EVFILE_UNXPTDEOF);
            }

            /* Look for block header info here */
            a->buf = pHeader = (uint32_t *) (a->rwBuf + a->rwBytesOut);

            blockBitInfo = pHeader[EV_HD_VER];
            blockSize = pHeader[EV_HD_BLKSIZ];
            blockHeaderSize = pHeader[EV_HD_HDSIZ];
            blockEventCount = pHeader[EV_HD_COUNT];

            /* Swap header if necessary */
            if (a->byte_swapped) {
                blockBitInfo = EVIO_SWAP32(blockBitInfo);
                blockSize = EVIO_SWAP32(blockSize);
                blockHeaderSize = EVIO_SWAP32(blockHeaderSize);
                blockEventCount = EVIO_SWAP32(blockEventCount);
            }
        }
        else {
            size_t bytesToRead = sizeof(header);
            nBytes = 0;

            /* It may take more than one fread to read all data */
            while (nBytes < bytesToRead) {
                char *pBuf = (char *)(header) + nBytes;
                /* Read from file */
                nBytes += fread((void *)pBuf, 1, bytesToRead - nBytes, a->file);

                /* If End-Of-File ... */
                if (feof(a->file)) {
                    /* clears EOF */
                    clearerr(a->file);

                    /* If we can only read a partial header, evio format error */
                    if (nBytes > 0) {
                        return(S_EVFILE_BADFILE);
                    }

                    /* If here, there's no header to read, file must have ended
                     * just after a regular block, That's OK, we can continue. */
                    readEOF = 1;
                }
                /* Return for error condition of file stream */
                else if (ferror(a->file)) {
                    return(S_EVFILE_BADFILE);
                }
            }

            /* Swap header if necessary */
            if (a->byte_swapped) {
                swap_int32_t(header, EV_HDSIZ, NULL);
            }

            /* Look at block header to get info */
            blockBitInfo = header[EV_HD_VER];
            blockSize = header[EV_HD_BLKSIZ];
            blockHeaderSize = header[EV_HD_HDSIZ];
            blockEventCount = header[EV_HD_COUNT];
        }

        /* Add to the number of events */
        a->eventCount += blockEventCount;

        /* Next block has this number. */
        blockNumber++;

        // Stop at the last block. The file may not have a last block if
        // improperly terminated. Running into an End-Of-File will flag
        // this condition.
        if (isLastBlockInt(blockBitInfo) || readEOF) {
            break;
        }

        /* Hop to next block header */
        if (usingBuffer) {
            /* Is there enough buffer space to hop over block? */
            if (a->rwBufSize - a->rwBytesOut < 4 * blockSize) {
                /* unexpected EOF or end-of-buffer in this case */
                return (S_EVFILE_UNXPTDEOF);
            }
            a->rwBytesOut += 4 * blockSize;
        }
        else {
            if (fseek(a->file, 4 * (blockSize - EV_HDSIZ), SEEK_CUR) < 0) return (errno);
        }
    }

    if (a->hasAppendDictionary) {
        a->eventsToFile = a->eventsToBuf = a->eventCount + 1;
    }
    else {
        a->eventsToFile = a->eventsToBuf = a->eventCount;
    }

    /*-------------------------------------------------------------------------------
     * If we're here, we've just read the last block header (at least 8 words of it).
     * File position is just past header, but buffer position is just before it.
     * Either that or we ran into end of file (last block header missing).
     *
     * If EOF, last block header missing, we're good.
     *
     * Else check to see if the last block contains data. If it does,
     * change a single bit so it's not labeled as the last block,
     * then jump past all data.
     *
     * Else if there is no data, position file before it as preparation for writing
     * the next block.
     *-------------------------------------------------------------------------------*/
    /* If no last, empty block header in file ... */
    if (readEOF) {
        /* It turns out we need to do nothing. The function that
         * calls this method will write out the next block header. */
        blockNumber--;
    }
    else if (blockSize > blockHeaderSize) {
        /* Clear last block bit in 6th header word */
        sixthWord = clearLastBlockBitInt(blockBitInfo);
        
        /* Rewrite header word with bit info & hop over block */
        if (usingBuffer) {
/*if (debug) printf("toAppendPosition: writing over last block's 6th word for buffer\n");*/
            /* Write over 6th block header word */
            pmem = (uint32_t *) (a->rwBuf + a->rwBytesOut + 4*EV_HD_VER);
            *pmem = sixthWord;

            /* Hop over the entire block */
            a->rwBytesOut += 4*blockSize;

            /* If there's not enough space in the user-given buffer to
             * contain another (empty ending) block header, return an error. */
            if (a->rwBufSize < a->rwBytesOut + 4*EV_HDSIZ) {
                return(S_EVFILE_TRUNC);
            }

            /* Initialize bytes in a->rwBuf for a new block header */
            a->buf = (uint32_t *) (a->rwBuf + a->rwBytesOut);
            initBlockHeader(a->buf);
        }
        else {
            /* Back up to before 6th block header word */
if (debug) printf("toAppendPosition: writing over last block's 6th word, back up %d words\n",
                   (EV_HDSIZ - EV_HD_VER));
            if (fseek(a->file, -4*(EV_HDSIZ - EV_HD_VER), SEEK_CUR) < 0) return(errno);

            /* Write over 6th block header word */
            if (fwrite((const void *)&sixthWord, 1, sizeof(uint32_t), a->file) != sizeof(uint32_t)) {
                return(errno);
            }

            /* Hop over the entire block */
if (debug) printf("toAppendPosition: wrote over last block's 6th word, hop over %d words\n",
                  (blockSize - (EV_HD_VER + 1)));
            if (fseek(a->file, 4*(blockSize - (EV_HD_VER + 1)), SEEK_CUR) < 0) return(errno);
        }
    }
    else {
        /* We already read in the block header, now back up so we can overwrite it.
         * If using buffer, we never incremented the position, so we're OK position wise. */
        blockNumber--;
        if (usingBuffer) {
            initBlockHeader(a->buf);
        }
        else {
            long ppos;
            if (fseek(a->file, -4*EV_HDSIZ, SEEK_CUR) < 0) return(errno);
            ppos = ftell(a->file);
if (debug) printf("toAppendPosition: last block had no data, back up 1 header to pos = %ld (%ld words)\n", ppos, ppos/4);
        }
    }

    /* This function gets called right after
     * the handle's block header memory is initialized and other members of
     * the handle structure are also initialized. Some of the values need to
     * be set properly here - like the block number - since we've skipped over
     * all existing blocks. */
    a->buf[EV_HD_BLKNUM] = blockNumber;
    a->blknum = blockNumber;

    /* We should now be in a state identical to that if we had
     * just now written everything currently in the file/buffer. */

    return(S_SUCCESS);
}


/**
 * This routine reads an evio bank from an evio format file
 * opened with routine {@link #evOpen}, allocates a buffer and fills it with the bank.
 * Works with versions 1-3 of evio. A status is returned. Caller will need
 * to free buffer to avoid a memory leak.
 *
 * @param a      pointer to handle structure
 * @param buffer pointer to pointer to buffer gets filled with
 *               pointer to allocated buffer (caller must free)
 * @param buflen pointer to int gets filled with length of buffer in 32 bit words
 *               including the full (8 byte) header
 *
 * @return S_SUCCESS          if successful
 * @return S_EVFILE_BADMODE   if opened for writing or random-access reading
 * @return S_EVFILE_BADARG    if buffer or buflen is NULL
 * @return S_EVFILE_ALLOCFAIL if memory cannot be allocated
 * @return S_EVFILE_UNXPTDEOF if unexpected EOF or end-of-valid-data
 *                            while reading data (perhaps bad     block header)
 * @return EOF                if end-of-file or end-of-valid-data reached
 * @return errno              if file/socket read error
 * @return stream error       if file stream error
 */
static int evReadAllocImplFileV3(EVFILE *a, uint32_t **buffer, uint32_t *buflen)
{
    uint32_t *buf, *pBuf;
    int       status;
    uint32_t  nleft, ncopy, len;


    /* If no more data left to read from current block, get a new block */
    if (a->left < 1) {
        status = evGetNewBufferFileV3(a);
        if (status != S_SUCCESS) {
            return(status);
        }
    }

    /* Find number of words to read in next event (including header) */
    if (a->byte_swapped) {
        /* Value at pointer to next event (bank) header = length of bank - 1 */
        nleft = EVIO_SWAP32(*(a->next)) + 1;
    }
    else {
        /* Length of next bank, including header, in 32 bit words */
        nleft = *(a->next) + 1;
    }

    /* Allocate buffer for event */
    len = nleft;
    buf = pBuf = (uint32_t *)malloc(4*len);
    if (buf == NULL) {
        return(S_EVFILE_ALLOCFAIL);
    }

    /* While there is more event data left to read ... */
    while (nleft > 0) {

        /* If no more data left to read from current block, get a new block */
        if (a->left < 1) {
            status = evGetNewBufferFileV3(a);
            if (status != S_SUCCESS) {
                if (buf != NULL) free(buf);
                return(status);
            }
        }

        /* If # words left to read in event <= # words left in block,
         * copy # words left to read in event to buffer, else
         * copy # left in block to buffer.*/
        ncopy = (nleft <= a->left) ? nleft : a->left;

        memcpy(pBuf, a->next, ncopy*4);

        pBuf    += ncopy;
        nleft   -= ncopy;
        a->next += ncopy;
        a->left -= ncopy;
    }

    /* Swap event in place if necessary */
    if (a->byte_swapped) {
        evioswap(buf, 1, NULL);
    }

    /* Return allocated buffer with event inside and its inclusive len (with full header) */
    *buffer = buf;
    *buflen = len;

    return(S_SUCCESS);
}


/**
 * This routine reads an evio bank from an evio format file/socket/buffer
 * opened with routines {@link #evOpen}, {@link #evOpenBuffer}, or
 * {@link #evOpenSocket}, allocates a buffer and fills it with the bank.
 * Works with all versions of evio. A status is returned. Caller will need
 * to free buffer to avoid a memory leak.
 *
 * @param a      pointer to handle structure
 * @param buffer pointer to pointer to buffer gets filled with
 *               pointer to allocated buffer (caller must free)
 * @param buflen pointer to int gets filled with length of buffer in 32 bit words
 *               including the full (8 byte) header
 *
 * @return S_SUCCESS          if successful
 * @return S_EVFILE_BADMODE   if opened for writing or random-access reading
 * @return S_EVFILE_BADARG    if buffer or buflen is NULL
 * @return S_EVFILE_ALLOCFAIL if memory cannot be allocated
 * @return S_EVFILE_UNXPTDEOF if unexpected EOF or end-of-valid-data
 *                            while reading data (perhaps bad     block header)
 * @return EOF                if end-of-file or end-of-valid-data reached
 * @return errno              if file/socket read error
 * @return stream error       if file stream error
 */
static int evReadAllocImpl(EVFILE *a, uint32_t **buffer, uint32_t *buflen)
{
    uint32_t *buf, *pBuf;
    int       status;
    uint32_t  nleft, ncopy, len;


    /* Check args */
    if (buffer == NULL || buflen == NULL) {
        return(S_EVFILE_BADARG);
    }

    /* Need to be reading not writing */
    if (a->rw != EV_READFILE && a->rw != EV_READPIPE &&
        a->rw != EV_READBUF  && a->rw != EV_READSOCK) {
        return(S_EVFILE_BADMODE);
    }

    /* Cannot be random access reading */
    if (a->randomAccess) {
        return(S_EVFILE_BADMODE);
    }

    if (a->version < 4 && a->rw == EV_READFILE) {
        return evReadAllocImplFileV3(a, buffer, buflen);
    }

    /* If no more data left to read from current block, get a new block */
    if (a->left < 1) {
        status = evGetNewBuffer(a);
        if (status != S_SUCCESS) {
            return(status);
        }
    }

    /* Find number of words to read in next event (including header) */
    if (a->byte_swapped) {
        /* Value at pointer to next event (bank) header = length of bank - 1 */
        nleft = EVIO_SWAP32(*(a->next)) + 1;
    }
    else {
        /* Length of next bank, including header, in 32 bit words */
        nleft = *(a->next) + 1;
    }

    /* Allocate buffer for event */
    len = nleft;
    buf = pBuf = (uint32_t *)malloc(4*len);
    if (buf == NULL) {
        return(S_EVFILE_ALLOCFAIL);
    }

    /* While there is more event data left to read ... */
    while (nleft > 0) {

        /* If no more data left to read from current block, get a new block */
        if (a->left < 1) {
            status = evGetNewBuffer(a);
            if (status != S_SUCCESS) {
                if (buf != NULL) free(buf);
                return(status);
            }
        }

        /* If # words left to read in event <= # words left in block,
         * copy # words left to read in event to buffer, else
         * copy # left in block to buffer.*/
        ncopy = (nleft <= a->left) ? nleft : a->left;
        
        memcpy(pBuf, a->next, ncopy*4);
        
        pBuf    += ncopy;
        nleft   -= ncopy;
        a->next += ncopy;
        a->left -= ncopy;
    }

    /* Swap event in place if necessary */
    if (a->byte_swapped) {
        evioswap(buf, 1, NULL);
    }

    /* Return allocated buffer with event inside and its inclusive len (with full header) */
    *buffer = buf;
    *buflen = len;
    
    return(S_SUCCESS);
}





/**
 * @defgroup read read routines
 * These routines handle opening the ev lib for reading from a file, buffer, or socket.
 * @{
 */


/**
 * Routine to get the next block if reading version 1-3 files.
 *
 * @param a pointer to file structure
 *
 * @return S_SUCCESS          if successful
 * @return S_EVFILE_UNXPTDEOF if unexpected EOF or end-of-valid-data
 *                            while reading data (perhaps bad block header
 *                            or reading from a too-small buffer)
 * @return EOF                if end-of-file or end-of-valid-data reached
 * @return errno              if file/socket read error
 * @return S_FAILURE          if file reading error
 */
static int evGetNewBufferFileV3(EVFILE *a)
{
    uint32_t  blkHdrSize;
    size_t    nBytes=0;
    int       status = S_SUCCESS;


    /* If no data left in the internal buffer ... */
    if (a->blocksToParse < 1) {

        /* Bytes left to read in file */
        uint64_t bytesLeftInFile = a->fileSize - a->filePosition;

        /* The block size is a fixed 32kB which is on the small side.
         * We want to read in 16MB (EV_READ_BYTES_V3) or so at once
         * for efficiency. */
        uint32_t fileBytesToRead = EV_READ_BYTES_V3 < bytesLeftInFile ?
                                   EV_READ_BYTES_V3 : (int) bytesLeftInFile;

        /* Read data */
        uint32_t bytesRead = 0;
        char *pBuf = (char *)a->pBuf;

        if (bytesLeftInFile < 32L) {
            return(EOF);
        }
        while (bytesRead < fileBytesToRead) {
            nBytes = fread((void *)(pBuf + bytesRead), 1,
                           (size_t)(fileBytesToRead - bytesRead), a->file);
            if (nBytes < 1) {
                if (feof(a->file)) {
                    return(EOF);
                }
                else if (ferror(a->file)) {
                    /* errno is not set for ferror */
                    return(S_FAILURE);
                }
            }
            bytesRead += nBytes;
        }

        /* How many blocks beyond the one we're doing right now? */
        a->blocksToParse = fileBytesToRead / 32768 - 1;

        /* Keep track of where were are in internal buffer */
        a->buf = a->pBuf;

        /* Keep track of where were are in reading the file */
        a->filePosition += bytesRead;
    }
    /* We have more data (whole blocks) in the internal buffer */
    else {
        /* Move to next block */
        a->buf += 8192;
        a->blocksToParse--;
    }

    /* Swap header in place if necessary */
    if (a->byte_swapped) {
        swap_int32_t(a->buf, EV_HDSIZ, NULL);
    }

    /* For ver 1-3 all block headers are same size - 8 words. */
    blkHdrSize = a->buf[EV_HD_HDSIZ];
    if (blkHdrSize != 8) {
#ifdef DEBUG
        fprintf(stderr,"evGetNewBufferSeqV3: block header != 8 words\n");
#endif
        /* Although technically OK to have larger block headers, they were always 8 words */
        return(S_FAILURE);
    }

    /* Each block is same size. */
    a->blksiz = a->buf[EV_HD_BLKSIZ];
    if (a->blksiz != 8192) {
#ifdef DEBUG
        fprintf(stderr,"evGetNewBufferSeqV3: block size != 8192 words\n");
#endif
        /* Although technically OK to have a different block size, they were always 8192 words */
        return(S_FAILURE);
    }

    /* Keep track of the # of blocks read */
    a->blknum++;

    /* Is our block # consistent with block header's? */
    if (a->buf[EV_HD_BLKNUM] != a->blknum + a->blkNumDiff) {
        /* Record the difference so we don't print out a message
        * every single time if things get out of sync. */
        a->blkNumDiff = a->buf[EV_HD_BLKNUM] - a->blknum;
#ifdef DEBUG
        fprintf(stderr,"evGetNewBuffer: block # read(%d) is different than expected(%d)\n",
                a->buf[EV_HD_BLKNUM], a->blknum);
#endif
    }

    /* Start out pointing to the data right after the block header.
     * If we're in the middle of reading an event, this will allow
     * us to continue reading it. If we've looking to read a new
     * event, this should point to the next one. */
    a->next = a->buf + blkHdrSize;

    /* Number of valid words left to read in block */
    a->left = (a->buf)[EV_HD_USED] - blkHdrSize;

    /* If there are no valid data left in block ... */
    if (a->left < 1) {
       return(S_EVFILE_UNXPTDEOF);
    }

    return(status);
}


/**
 * This routine reads from an evio format file opened with  {@link #evOpen}
 * and returns the next event in the buffer arg. Works with all versions 1-3
 * evio format. A status is returned.
 *
 * @param handle evio handle
 * @param buffer pointer to buffer
 * @param buflen length of buffer in 32 bit words
 *
 * @return S_SUCCESS          if successful
 * @return S_EVFILE_BADMODE   if opened for writing or random-access reading
 * @return S_EVFILE_TRUNC     if buffer provided by caller is too small for event read
 * @return S_EVFILE_BADARG    if buffer is NULL or buflen < 3
 * @return S_EVFILE_BADHANDLE if bad handle arg
 * @return S_EVFILE_ALLOCFAIL if memory cannot be allocated
 * @return S_EVFILE_UNXPTDEOF if unexpected EOF or end-of-valid-data
 *                            while reading data (perhaps bad block header)
 * @return EOF                if end-of-file or end-of-valid-data reached
 * @return errno              if file/socket read error
 * @return stream error       if file stream error
 */
static int evReadFileV3(EVFILE *a, uint32_t *buffer, uint32_t buflen)
{
    int       status,  swap;
    uint32_t  nleft, ncopy;
    uint32_t *temp_buffer=NULL, *temp_ptr=NULL;


    /* If no more data left to read from current BLOCK, get a new block */
    if (a->left < 1) {
        status = evGetNewBufferFileV3(a);
        if (status != S_SUCCESS) {
            return(status);
        }
    }

    /* Find number of words to read in next event (including header) */
    if (a->byte_swapped) {
        /* Create temp buffer for swapping */
        temp_ptr = temp_buffer = (uint32_t *) malloc(buflen*sizeof(uint32_t));
        if (temp_ptr == NULL) return(S_EVFILE_ALLOCFAIL);
        /* Value at pointer to next event (bank) header = length of bank - 1 */
        nleft = EVIO_SWAP32(*(a->next)) + 1;
    }
    else {
        /* Length of next bank, including header, in 32 bit words */
        nleft = *(a->next) + 1;
    }

    /* Is there NOT enough room in buffer to store whole event? */
    if (nleft > buflen) {
        /* Buffer too small, just return error.
         * Previous evio lib tried to swap truncated event!? */
        if (temp_ptr != NULL) free(temp_ptr);
        return(S_EVFILE_TRUNC);
    }

    /* While there is more event data left to read ... */
    while (nleft > 0) {

        /* If no more data left to read from current block, get a new block */
        if (a->left < 1) {
            status = evGetNewBufferFileV3(a);
            if (status != S_SUCCESS) {
                if (temp_ptr != NULL) free(temp_ptr);
                return(status);
            }
        }

        /* If # words left to read in event <= # words left in block,
         * copy # words left to read in event to buffer, else
         * copy # left in block to buffer.*/
        ncopy = (nleft <= a->left) ? nleft : a->left;

        if (a->byte_swapped) {
            memcpy(temp_buffer, a->next, ncopy*4);
            temp_buffer += ncopy;
        }
        else{
            memcpy(buffer, a->next, ncopy*4);
            buffer += ncopy;
        }
        
        nleft   -= ncopy;
        a->next += ncopy;
        a->left -= ncopy;
    }

    /* Store value locally so we can release lock before swapping. */
    swap = a->byte_swapped;
    
    /* Swap event if necessary */
    if (swap) {
        evioswap(temp_ptr, 1, buffer);
        free(temp_ptr);
    }

    return(S_SUCCESS);
}


/**
 * This routine reads from an evio format file/socket/buffer opened with routines
 * {@link #evOpen}, {@link #evOpenBuffer}, or {@link #evOpenSocket} and returns the
 * next event in the buffer arg. Works with all versions of evio. A status is
 * returned.
 *
 * @param handle evio handle
 * @param buffer pointer to buffer
 * @param buflen length of buffer in 32 bit words
 *
 * @return S_SUCCESS          if successful
 * @return S_EVFILE_BADMODE   if opened for writing or random-access reading
 * @return S_EVFILE_TRUNC     if buffer provided by caller is too small for event read
 * @return S_EVFILE_BADARG    if buffer is NULL or buflen < 3
 * @return S_EVFILE_BADHANDLE if bad handle arg
 * @return S_EVFILE_ALLOCFAIL if memory cannot be allocated
 * @return S_EVFILE_UNXPTDEOF if unexpected EOF or end-of-valid-data
 *                            while reading data (perhaps bad block header)
 * @return EOF                if end-of-file or end-of-valid-data reached
 * @return errno              if file/socket read error
 * @return stream error       if file stream error
 */
int evRead(int handle, uint32_t *buffer, uint32_t buflen)
{
    EVFILE   *a;
    int       status,  swap;
    uint32_t  nleft, ncopy;
    uint32_t *temp_buffer=NULL, *temp_ptr=NULL;


    if (handle < 1 || (size_t)handle > handleCount) {
        return(S_EVFILE_BADHANDLE);
    }

    if (buffer == NULL || buflen < 3) {
        return(S_EVFILE_BADARG);
    }

    /* For thread-safe function calls */
    handleLock(handle);

    /* Look up file struct (which contains block buffer) from handle */
    a = handleList[handle-1];

    /* Check args */
    if (a == NULL) {
        handleUnlock(handle);
        return(S_EVFILE_BADHANDLE);
    }

    /* Need to be reading not writing */
    if (a->rw != EV_READFILE && a->rw != EV_READPIPE &&
        a->rw != EV_READBUF  && a->rw != EV_READSOCK) {
        handleUnlock(handle);
        return(S_EVFILE_BADMODE);
    }

    /* Cannot be random access reading */
    if (a->randomAccess) {
        handleUnlock(handle);
        return(S_EVFILE_BADMODE);
    }

    if (a->rw == EV_READFILE && a->version < 4) {
        int err = evReadFileV3(a, buffer, buflen);
        handleUnlock(handle);
        return (err);
    }

    /* If no more data left to read from current block, get a new block */
    if (a->left < 1) {
        status = evGetNewBuffer(a);
        if (status != S_SUCCESS) {
            handleUnlock(handle);
            return(status);
        }
    }

    /* Find number of words to read in next event (including header) */
    if (a->byte_swapped) {
        /* Create temp buffer for swapping */
        temp_ptr = temp_buffer = (uint32_t *) malloc(buflen*sizeof(uint32_t));
        if (temp_ptr == NULL) {
            handleUnlock(handle);
            return(S_EVFILE_ALLOCFAIL);
        }
        /* Value at pointer to next event (bank) header = length of bank - 1 */
        nleft = EVIO_SWAP32(*(a->next)) + 1;
    }
    else {
        /* Length of next bank, including header, in 32 bit words */
        nleft = *(a->next) + 1;
    }

    /* Is there NOT enough room in buffer to store whole event? */
    if (nleft > buflen) {
        /* Buffer too small, just return error.
         * Previous evio lib tried to swap truncated event!? */
        if (temp_ptr != NULL) free(temp_ptr);
        handleUnlock(handle);
        return(S_EVFILE_TRUNC);
    }

    /* While there is more event data left to read ... */
    while (nleft > 0) {

        /* If no more data left to read from current block, get a new block */
        if (a->left < 1) {
            status = evGetNewBuffer(a);
            if (status != S_SUCCESS) {
                if (temp_ptr != NULL) free(temp_ptr);
                handleUnlock(handle);
                return(status);
            }
        }

        /* If # words left to read in event <= # words left in block,
         * copy # words left to read in event to buffer, else
         * copy # left in block to buffer.*/
        ncopy = (nleft <= a->left) ? nleft : a->left;

        if (a->byte_swapped) {
            memcpy(temp_buffer, a->next, ncopy*4);
            temp_buffer += ncopy;
        }
        else{
            memcpy(buffer, a->next, ncopy*4);
            buffer += ncopy;
        }

        nleft   -= ncopy;
        a->next += ncopy;
        a->left -= ncopy;
    }

    /* Store value locally so we can release lock before swapping. */
    swap = a->byte_swapped;

    /* Unlock mutex for multithreaded reads/writes/access */
    handleUnlock(handle);

    /* Swap event if necessary */
    if (swap) {
        evioswap(temp_ptr, 1, buffer);
        free(temp_ptr);
    }

    return(S_SUCCESS);
}


/**
 * This routine reads an evio bank from an evio format file/socket/buffer
 * opened with routines {@link #evOpen}, {@link #evOpenBuffer}, or
 * {@link #evOpenSocket}, allocates a buffer and fills it with the bank.
 * Works with all versions of evio. A status is returned.
 *
 * @param handle evio handle
 * @param buffer pointer to pointer to buffer gets filled with
 *               pointer to allocated buffer (caller must free)
 * @param buflen pointer to int gets filled with length of buffer in 32 bit words
 *               including the full (8 byte) bank header
 *
 * @return S_SUCCESS          if successful
 * @return S_EVFILE_BADMODE   if opened for writing or random-access reading
 * @return S_EVFILE_BADARG    if buffer or buflen is NULL
 * @return S_EVFILE_BADHANDLE if bad handle arg
 * @return S_EVFILE_ALLOCFAIL if memory cannot be allocated
 * @return S_EVFILE_UNXPTDEOF if unexpected EOF or end-of-valid-data
 *                            while reading data (perhaps bad block header)
 * @return EOF                if end-of-file or end-of-valid-data reached
 * @return errno              if file/socket read error
 * @return stream error       if file stream error
 */
int evReadAlloc(int handle, uint32_t **buffer, uint32_t *buflen)
{
    EVFILE *a;
    int status;


    if (handle < 1 || (size_t)handle > handleCount) {
        return(S_EVFILE_BADHANDLE);
    }

    /* For thread-safe function calls */
    handleLock(handle);

    /* Look up file struct (which contains block buffer) from handle */
    a = handleList[handle-1];

    if (a == NULL) {
        handleUnlock(handle);
        return(S_EVFILE_BADHANDLE);
    }

    status = evReadAllocImpl(a, buffer, buflen);

    handleUnlock(handle);

    return status;
}


/**
 * This routine reads from an evio format file/buffer/socket opened with routines
 * {@link #evOpen}, {@link #evOpenBuffer}, or {@link #evOpenSocket} and returns a
 * pointer to the next event residing in an internal buffer.
 * If the data needs to be swapped, it is swapped in place. Any other
 * calls to read routines may cause the data to be overwritten.
 * No writing to the returned pointer is allowed.
 * Works only with evio version 4 and up. A status is returned.
 *
 * @param handle evio handle
 * @param buffer pointer to pointer to buffer gets filled with pointer to location in
 *               internal buffer which is guaranteed to be valid only until the next
 *               {@link #evRead}, {@link #evReadNoAlloc}, or {@link #evReadNoCopy} call.
 * @param buflen pointer to int gets filled with length of buffer in 32 bit words
 *               including the full (8 byte) bank header
 *
 * @return S_SUCCESS          if successful
 * @return S_EVFILE_BADMODE   if opened for writing or random-access reading
 * @return S_EVFILE_BADARG    if buffer or buflen is NULL
 * @return S_EVFILE_BADFILE   if version < 4, unsupported or bad format
 * @return S_EVFILE_BADHANDLE if bad handle arg
 * @return S_EVFILE_ALLOCFAIL if memory cannot be allocated
 * @return S_EVFILE_UNXPTDEOF if unexpected EOF or end-of-valid-data
 *                               while reading data (perhaps bad block header)
 * @return EOF                if end-of-file or end-of-valid-data reached
 * @return errno              if file/socket read error
 * @return stream error       if file stream error
 */
int evReadNoCopy(int handle, const uint32_t **buffer, uint32_t *buflen)
{
    EVFILE    *a;
    int       status;
    uint32_t  nleft;


    if (handle < 1 || (size_t)handle > handleCount) {
        return(S_EVFILE_BADHANDLE);
    }
    
    if (buffer == NULL || buflen == NULL) {
        return(S_EVFILE_BADARG);
    }

    /* For thread-safe function calls */
    handleLock(handle);

    /* Look up file struct (which contains block buffer) from handle */
    a = handleList[handle-1];

    /* Check args */
    if (a == NULL) {
        handleUnlock(handle);
        return(S_EVFILE_BADHANDLE);
    }

    /* Returning a pointer into a block only works in evio version 4 and
     * up since in earlier versions events may be split between blocks. */
    if (a->version < 4) {
        handleUnlock(handle);
        return(S_EVFILE_BADFILE);
    }

    /* Need to be reading and not writing */
    if (a->rw != EV_READFILE && a->rw != EV_READPIPE &&
        a->rw != EV_READBUF  && a->rw != EV_READSOCK) {
        handleUnlock(handle);
        return(S_EVFILE_BADMODE);
    }
    
    /* Cannot be random access reading */
    if (a->randomAccess) {
        handleUnlock(handle);
        return(S_EVFILE_BADMODE);
    }
    
    /* If no more data left to read from current block, get a new block */
    if (a->left < 1) {
        status = evGetNewBuffer(a);
        if (status != S_SUCCESS) {
            handleUnlock(handle);
            return(status);
        }
    }

    /* Find number of words to read in next event (including header) */
    if (a->byte_swapped) {
        /* Length of next bank, including header, in 32 bit words */
        nleft = EVIO_SWAP32(*(a->next)) + 1;
                        
        /* swap data in block buffer */
        evioswap(a->next, 1, NULL);
    }
    else {
        /* Length of next bank, including header, in 32 bit words */
        nleft = *(a->next) + 1;
    }

    /* return location of place of event in block buffer */
    *buffer = a->next;
    *buflen = nleft;

    a->next += nleft;
    a->left -= nleft;
    
    handleUnlock(handle);

    return(S_SUCCESS);
}


/**
 * This routine does a random access read from an evio format file/buffer opened
 * with routines {@link #evOpen} or {@link #evOpenBuffer}. It returns a
 * pointer to the desired event residing in either a
 * memory mapped file or buffer when opened in random access mode.<p>
 *
 * If reading a file from a remote machine, it is not wise to use
 * the "ra" flag in evOpen. This memory maps the file which is not
 * ideal over the network.<p>
 * 
 * If the data needs to be swapped, it is swapped in place.
 * No writing to the returned pointer is allowed.
 * Works only with evio version 4 and up. A status is returned.
 *
 * @param handle evio handle
 * @param buffer pointer which gets filled with pointer to event in buffer or
 *               memory mapped file
 * @param buflen pointer to int gets filled with length of buffer in 32 bit words
 *               including the full (8 byte) bank header
 * @param eventNumber the number of the event to be read (returned) starting at 1.
 *
 * @return S_SUCCESS          if successful
 * @return S_FAILURE          if no events found in file or failure to make random access map
 * @return S_EVFILE_BADMODE   if not opened for random access reading
 * @return S_EVFILE_BADARG    if pEvent arg is NULL
 * @return S_EVFILE_BADFILE   if version < 4, unsupported or bad format
 * @return S_EVFILE_BADHANDLE if bad handle arg
 */
int evReadRandom(int handle, const uint32_t **pEvent, uint32_t *buflen, uint32_t eventNumber)
{
    EVFILE   *a;
    uint32_t *pev;

    
    if (pEvent == NULL) {
        return(S_EVFILE_BADARG);
    }

    if (handle < 1 || (size_t)handle > handleCount) {
        return(S_EVFILE_BADHANDLE);
    }

    /* For thread-safe function calls */
    handleLock(handle);

    /* Look up file struct (which contains block buffer) from handle */
    a = handleList[handle-1];

    /* Check args */
    if (a == NULL) {
        handleUnlock(handle);
        return(S_EVFILE_BADHANDLE);
    }

    /* Returning a pointer into a block only works in evio version 4 and
    * up since in earlier versions events may be split between blocks. */
    if (a->version < 4) {
        handleUnlock(handle);
        return(S_EVFILE_BADFILE);
    }

    /* Need to be *** random access *** reading (not from socket or pipe) and not writing */
    if ((a->rw != EV_READFILE && a->rw != EV_READBUF) || !a->randomAccess) {
        handleUnlock(handle);
        return(S_EVFILE_BADMODE);
    }

    /* event not in file/buf */
    if (eventNumber > a->eventCount || a->pTable == NULL) {
        handleUnlock(handle);
        return(S_FAILURE);
    }

    pev = a->pTable[eventNumber - 1];

    /* event not in file/buf */
    if (pev == NULL) {
        handleUnlock(handle);
        return(S_FAILURE);
    }

    /* Find number of words to read in next event (including header) */
    /* and swap data in buf/mem-map if necessary */
    if (a->byte_swapped) {
        /* Length of bank, including header, in 32 bit words */
        *buflen = EVIO_SWAP32(*pev) + 1;
                        
        /* swap data in buf/mem-map buffer */
        evioswap(pev, 1, NULL);
    }
    else {
        /* Length of bank, including header, in 32 bit words */
        *buflen = *pev + 1;
    }
    
    /* return pointer to event in memory map / buffer */
    *pEvent = pev;

    handleUnlock(handle);

    return(S_SUCCESS);
}


/** @} */


/**
 * Routine to get the next block.
 *
 * @param a pointer to file structure
 *
 * @return S_SUCCESS          if successful
 * @return S_EVFILE_ALLOCFAIL if memory cannot be allocated
 * @return S_EVFILE_UNXPTDEOF if unexpected EOF or end-of-valid-data
 *                            while reading data (perhaps bad block header
 *                            or reading from a too-small buffer)
 * @return EOF                if end-of-file or end-of-valid-data reached
 * @return errno              if file/socket read error
 * @return stream error       if file stream error
 */
static int evGetNewBuffer(EVFILE *a)
{
    uint32_t *newBuf, blkHdrSize;
    size_t    nBytes=0, bytesToRead;
    const int debug=0;
    int status = S_SUCCESS;

    assert(a != NULL && a->buf != NULL);       /* else internal error */

    /* See if we read in the last block the last time this was called (v4) */
    if (a->version > 3 && a->isLastBlock) {
        return(EOF);
    }

    /* First read block header from file/sock/buf */
    bytesToRead = 4*EV_HDSIZ;
    if (a->rw == EV_READFILE) {
        assert(a->file != NULL);  /* else internal error */

        /* If end-of-file, return EOF as status */
        if (feof(a->file)) {
            return(EOF);
        }

        /* Clear EOF and error indicators for file stream */
        clearerr(a->file);

        /* Read block header */
        nBytes = fread(a->buf, 1, bytesToRead, a->file);
        
        /* Return end-of-file if so */
        if (feof(a->file)) {
            return(EOF);
        }
    
        /* Return any error condition of file stream */
        if (ferror(a->file)) {
            return(ferror(a->file));
        }
    }
    else if (a->rw == EV_READSOCK) {
        nBytes = (size_t) tcpRead(a->sockFd, a->buf, (int)bytesToRead);
    }
    else if (a->rw == EV_READPIPE) {
        nBytes = fread(a->buf, 1, bytesToRead, a->file);
    }
    else if (a->rw == EV_READBUF) {
        if (a->rwBufSize < a->rwBytesIn + bytesToRead) {
            return(S_EVFILE_UNXPTDEOF);
        }
        memcpy(a->buf, (a->rwBuf + a->rwBytesIn), bytesToRead);
        nBytes = bytesToRead;
        a->rwBytesIn += bytesToRead;
    }

    /* Return any read error */
    if (nBytes != bytesToRead) {
        return(errno);
    }

    /* Swap header in place if necessary */
    if (a->byte_swapped) {
        swap_int32_t(a->buf, EV_HDSIZ, NULL);
    }
    
    /* It is possible that the block header size is > EV_HDSIZ.
     * I think that the only way this could happen is if someone wrote
     * out an evio file "by hand", that is, not writing using the evio libs
     * but writing the bits directly to file. Be sure to check for it
     * and read any extra words in the header. They may need to be swapped. */
    blkHdrSize = a->buf[EV_HD_HDSIZ];
    if (blkHdrSize > EV_HDSIZ) {
        /* Read rest of block header from file/sock/buf ... */
        bytesToRead = 4*(blkHdrSize - EV_HDSIZ);
if (debug) printf("HEADER IS TOO BIG, reading an extra %lu bytes\n", bytesToRead);
        if (a->rw == EV_READFILE) {
            nBytes = fread(a->buf + EV_HDSIZ, 1, bytesToRead, a->file);
        
            if (feof(a->file)) return(EOF);
            if (ferror(a->file)) return(ferror(a->file));
        }
        else if (a->rw == EV_READSOCK) {
            nBytes = (size_t) tcpRead(a->sockFd, a->buf + EV_HDSIZ, (int) bytesToRead);
        }
        else if (a->rw == EV_READPIPE) {
            nBytes = fread(a->buf + EV_HDSIZ, 1, bytesToRead, a->file);
        }
        else if (a->rw == EV_READBUF) {
            if (a->rwBufSize < a->rwBytesIn + bytesToRead) return(S_EVFILE_UNXPTDEOF);
            memcpy(a->buf + EV_HDSIZ, a->rwBuf + a->rwBytesIn, bytesToRead);
            nBytes = bytesToRead;
            a->rwBytesIn += bytesToRead;
        }

        /* Return any read error */
        if (nBytes != bytesToRead) return(errno);
                
        /* Swap in place if necessary */
        if (a->byte_swapped) {
            swap_int32_t(a->buf + EV_HDSIZ, (unsigned int) bytesToRead/4, NULL);
        } 
    }
    
    /* Each block may be different size so find it. */
    a->blksiz = a->buf[EV_HD_BLKSIZ];

    /* Do we have room to read the rest of the block data?
     * If not, allocate a bigger block buffer. */
    if (a->bufSize < a->blksiz) {
#ifdef DEBUG
        fprintf(stderr,"evGetNewBuffer: increase internal buffer size to %d bytes\n", 4*a->blksiz);
#endif
        newBuf = (uint32_t *)malloc(4*a->blksiz);
        if (newBuf == NULL) {
            return(S_EVFILE_ALLOCFAIL);
        }
        
        /* copy header into new buf */
        memcpy((void *)newBuf, (void *)a->buf, 4*blkHdrSize);
        
        /* bookkeeping */
        a->bufSize = a->blksiz;
        free(a->buf);
        a->buf = newBuf;
    }

    /* Read rest of block */
    bytesToRead = 4*(a->blksiz - blkHdrSize);
    if (a->rw == EV_READFILE) {
        nBytes = fread((a->buf + blkHdrSize), 1, bytesToRead, a->file);
        if (feof(a->file))   {return(EOF);}
        if (ferror(a->file)) {return(ferror(a->file));}
    }
    else if (a->rw == EV_READSOCK) {
        nBytes = (size_t) tcpRead(a->sockFd, (a->buf + blkHdrSize), (int) bytesToRead);
    }
    else if (a->rw == EV_READSOCK) {
        nBytes = fread((a->buf + blkHdrSize), 1, bytesToRead, a->file);
    }
    else if (a->rw == EV_READBUF) {
        if (a->rwBufSize < a->rwBytesIn + bytesToRead) {
            return(S_EVFILE_UNXPTDEOF);
        }
        memcpy(a->buf + blkHdrSize, a->rwBuf + a->rwBytesIn, bytesToRead);
        nBytes = bytesToRead;
        a->rwBytesIn += bytesToRead;
    }

    /* Return any read error */
    if (nBytes != bytesToRead) {
        return(errno);
    }

    /* Keep track of the # of blocks read */
    a->blknum++;
    
    /* Is our block # consistent with block header's? */
    if (a->buf[EV_HD_BLKNUM] != a->blknum + a->blkNumDiff) {
        /* Record the difference so we don't print out a message
        * every single time if things get out of sync. */
        a->blkNumDiff = a->buf[EV_HD_BLKNUM] - a->blknum;
#ifdef DEBUG
        fprintf(stderr,"evGetNewBuffer: block # read(%d) is different than expected(%d)\n",
                a->buf[EV_HD_BLKNUM], a->blknum);
#endif
    }

    /* Check to see if we just read in the last block (v4) */
    if (a->version > 3 && isLastBlock(a->buf)) {
        a->isLastBlock = 1;
    }

    /* Start out pointing to the data right after the block header.
     * If we're in the middle of reading an event, this will allow
     * us to continue reading it. If we've looking to read a new
     * event, this should point to the next one. */
    a->next = a->buf + blkHdrSize;

    /* Find number of valid words left to read (w/ evRead) in block */
    if (a->version < 4) {
        a->left = (a->buf)[EV_HD_USED] - blkHdrSize;
    }
    else {
        a->left = a->blksiz - blkHdrSize;
    }

    /* If there are no valid data left in block ... */
    if (a->left < 1) {
        /* Hit end of valid data in file/sock/buf in v4 */
        if (a->isLastBlock) {
            return(EOF);
        }
        return(S_EVFILE_UNXPTDEOF);
    }

    return(status);
}


/**
 * Calculates the sixth word of the block header which has the version number
 * in the lowest 8 bits (1-8). The arg hasDictionary is set in the 9th bit and
 * isEnd is set in the 10th bit.
 * Four bits of an int (event type) are set in bits 11-14.
 *
 * @param version evio version number
 * @param hasDictionary does this block include an evio xml dictionary as the first event?
 * @param isEnd is this the last block of a file or a buffer?
 * @param eventType 4 bit type of events header is containing
 * @return generated sixth word of this header.
 */
static int generateSixthWord(int version, int hasDictionary, int isEnd, int eventType)
{
    version  =  hasDictionary ? (version | EV_DICTIONARY_MASK) : version;
    version  =  isEnd         ? (version | EV_LASTBLOCK_MASK)  : version;
    version |= ((eventType & 0xf) << 10);

    return version;
}


/**
 * Write a block header into the given buffer.
 *
 * @param a             pointer to file structure
 * @param wordSize      size in number of 32 bit words
 * @param eventCount    number of events in block
 * @param blockNumber   number of block
 * @param hasDictionary does this block have a dictionary?
 * @param isLast        is this the last block?
 *
 * @return S_SUCCESS    if successful
 * @return S_FAILURE    if not enough space in buffer for header
 */
static int writeNewHeader(EVFILE *a,
                          uint32_t eventCount, uint32_t blockNumber,
                          int hasDictionary, int isLast)
{
    uint32_t *pos;
    const int debug=0;
    
    
    /* If no room left for a header to be written in buffer ... */
    if ((a->bufSize - a->bytesToBuf/4) < 8) {
if (debug) printf("writeNewHeader: no room in buffer, return, buf size = %u, bytes to buf = %u\n",
               a->bufSize, a->bytesToBuf/4);
        return (S_FAILURE);
    }

    /* Record where beginning of header is so we can
     * go back and update block size and event count. */
    a->currentHeader = a->next;

/*if (debug) printf("writeNewHeader: words = %d, block# = %d, ev Cnt = %d, 6th wd = 0x%x\n",
    wordSize, blockNumber, eventCount, generateSixthWord(4, hasDictionary, isLast, 0)); */

    /* Write header words, some of which will be
     * overwritten later when the values are determined. */
    pos    = a->next;
    pos[0] = EV_HDSIZ;     /* actual size in 32-bit words (Ints) */
    pos[1] = blockNumber;  /* incremental count of blocks */
    pos[2] = 8;            /* header size always 8 */
    pos[3] = eventCount;   /* number of events in block */
    pos[4] = 0;            /* unused / sourceId for coda event building */
                           /* version = 4, no event type info */
    pos[5] = (uint32_t) generateSixthWord(4, hasDictionary, isLast, 0);
    pos[6] = 0;            /* unused */
    pos[7] = EV_MAGIC;     /* MAGIC_NUMBER */

    a->next   += 8;
    a->left   -= 8;
    a->blksiz  = 8;
    a->blkEvCount = 0;
    a->bytesToBuf += 4*EV_HDSIZ;

    if (isLast) {
if (debug) printf("writeNewHeader: last empty header added");
        /* Last item in internal buffer is last empty block header */
        a->lastEmptyBlockHeaderExists = 1;
    }


    if (debug) printf("writeNewHeader: add hdr to bytesToBuf = %u\n", a->bytesToBuf);
    return (S_SUCCESS);
}


/**
 * This routine expands the size of the internal buffer used when
 * writing to files/sockets/pipes. Some variables are updated.
 * Assumes 1 block header of space has been (or shortly will be) used.
 *
 * @param a pointer to data structure
 * @param newSize size in bytes to make the new buffer
 * @return S_SUCCESS          if successful
 * @return S_EVFILE_ALLOCFAIL if cannot allocate memory
 */
static int expandBuffer(EVFILE *a, uint32_t newSize)
{
    const int debug = 0;
    uint32_t *biggerBuf = NULL;
    
    /* No need to increase it. */
    if (newSize <= 4*a->bufSize) {
if (debug) printf("    expandBuffer: buffer is big enough\n");
        return(S_SUCCESS);
    }
    /* The memory is already there, just not currently utilized */
    else if (newSize <= 4*a->bufRealSize) {
if (debug) printf("    expandBuffer: expand, but memory already there\n");
        a->bufSize = newSize/4;
        return(S_SUCCESS);
    }
    
    biggerBuf = (uint32_t *) malloc(newSize);
    if (!biggerBuf) {
        return(S_EVFILE_ALLOCFAIL);
    }
    
if (debug) printf("    expandBuffer: increased buffer size to %u bytes\n", newSize);
    
    /* Use the new buffer from here on */
    free(a->buf);
    a->buf = biggerBuf;
    a->currentHeader = biggerBuf;

    /* Update free space size, pointer to writing space, & buffer size */
    a->left = newSize/4 - EV_HDSIZ;
    a->next = a->buf + EV_HDSIZ;
    a->bufRealSize = a->bufSize = newSize/4;
    
    return(S_SUCCESS);
}


/**
 * This routine writes an event into the internal buffer
 * and does much of the bookkeeping associated with it.
 * 
 * @param a             pointer to data structure
 * @param buffer        buffer containing event to be written
 * @param wordsToWrite  number of 32-bit words to write from buffer
 * @param isDictionary  true if is this a dictionary being written
 */
static void writeEventToBuffer(EVFILE *a, const uint32_t *buffer,
                               uint32_t wordsToWrite, int isDictionary)
{
    const int debug = 0;
    
    
if (debug) printf("  writeEventToBuffer: before write, bytesToBuf = %u\n",
                         a->bytesToBuf);
    
    /* Write event to internal buffer */
    memcpy((void *)a->next, (const void *)buffer, 4*wordsToWrite);
    
    /* Update the current block header's size, event count, ... */
    a->blksiz     +=   wordsToWrite;
    a->bytesToBuf += 4*wordsToWrite;
if (debug) printf("  writeEventToBuffer: add %u bytes, bytesToBuf = %u\n", (4*wordsToWrite), a->bytesToBuf);
    a->next       +=   wordsToWrite;
    a->left       -=   wordsToWrite;
    a->blkEvCount++;
    a->eventsToBuf++;
    a->currentHeader[EV_HD_BLKSIZ] = a->blksiz;
   
    if (isDictionary) {
        /* We are writing a dictionary in this (single) file */
        a->wroteDictionary = 1;
        /* Set bit in block header that there is a dictionary */
        setDictionaryBit(a->buf);
        /* Do not include dictionary in header event count.
         * Dictionaries are written in their own block. */
        a->currentHeader[EV_HD_COUNT] = 0;
if (debug) printf("  writeEventToBuffer: writing dict, set block cnt = 0, a->blkEvCount = %u\n", a->blkEvCount);
    }
    else {
        a->eventCount++;
        a->currentHeader[EV_HD_COUNT] = a->blkEvCount;
        /* If we wrote a dictionary and it's the first block, don't count dictionary ... */
        if (a->wroteDictionary && a->blknum == 2 && (a->blkEvCount - 1 > 0)) {
            a->currentHeader[EV_HD_COUNT]--;
if (debug) printf("  writeEventToBuffer: substract ev cnt since in dictionary's block, cur header block cnt = %u, a->blkEvCount = %u\n",
                  a->currentHeader[EV_HD_COUNT],  a->blkEvCount);
        }
        
        /* Signifies that we wrote an event. Used in evIoctl
         * when determined whether an event was appended already. */
        if (a->append) a->append = 2;
    }

    /* If we're writing over the last empty block header for the
     * first time (first write after opening file or flush), clear last block bit */
    if (isLastBlock(a->currentHeader)) {
        /* Always end up here if writing a dictionary */
if (debug) printf("  writeEventToBuffer: IS LAST BLOCK\n");
        clearLastBlockBit(a->currentHeader);
        ///* Here is where blknum goes from 1 to 2 */
        //a->blknum++;
    }
   
if (debug) printf("  writeEventToBuffer: after write,  bytesToBuf = %u, blksiz = %u, blkEvCount = %u\n",
                      a->bytesToBuf, a->blksiz, a->blkEvCount);

    if (debug) {
        printf("writeEventToBuffer: after last header written, Events written to:\n");
        printf("                    cnt total (no dict) = %u\n", a->eventCount);
        printf("                    file cnt total (dict) = %u\n", a->eventsToFile);
        printf("                    internal buffer cnt (dict) = %u\n", a->eventsToBuf);
        printf("                    block cnt (dict) = %u\n", a->blkEvCount);
        printf("                    bytes-to-buf = %u\n", a->bytesToBuf);
        printf("                    block # = %u\n", a->blknum);
    }
}


/**
 * This routine writes a dictionary to the internal buffer.
 * It's a simplified version of {@link #evWriteImpl()}.
 *
 * @param handle   evio handle
 * @param buffer   pointer to buffer containing event to write
 *
 * @return S_SUCCESS          if successful
 * @return S_EVFILE_TRUNC     if not enough room writing to a user-given buffer in {@link #evOpen}
 * @return S_EVFILE_ALLOCFAIL if cannot allocate memory
 */
static int evWriteDictImpl(EVFILE *a)
{
    uint32_t nToWrite, size;
    int status;
    const int debug=0;

    /* Number of words left to write = full event size + bank header */
    nToWrite =  a->dictBuf[0] + 1;

if (debug) printf("evWriteDict: bufSize = %u <? bytesToWrite = (dict) %u + (2 hdr) 64 = %u \n",
    (4*a->bufSize), (4*nToWrite), (4*nToWrite + 64));

    /* Is this event (by itself) too big for the current internal buffer?
     * Internal buffer needs room for first block header, event, and ending empty block. */
    if (4*a->bufSize < 4*(nToWrite + 2*EV_HDSIZ)) {

        /* Cannot increase size of user-given buffer */
        if (a->rw == EV_WRITEBUF) {
            return(S_EVFILE_TRUNC);
        }

if (debug) printf("evWriteDict: buf size (bytes) = %d, needed for event + headers = %d\n",
        (4*a->bufSize), (4*(nToWrite + 2*EV_HDSIZ)));

        /* Increase buffer size to at least this. */
        size = 4*(nToWrite + 2*EV_HDSIZ);

        /* Increase buffer size and DON"T copy first header from old to new */
        status = expandBuffer(a, size);
        if (status != S_SUCCESS) {
            return status;
        }

        /* Init buffer just like when initially calling evOpen() */
        resetBuffer(a, 1);
    }

    /********************************************************/
    /* Now we have enough room for the event in the buffer. */
    /* So write the event to the internal buffer.           */
    /********************************************************/
    writeEventToBuffer(a, a->dictBuf, nToWrite, 1);

    /* dictionary defined and written into common (first) block */
    a->commonBlkCount++;

if (debug) {
        printf("evWriteDictImpl: after last header written, Events written to:\n");
        printf("                 cnt total (no dict) = %u\n", a->eventCount);
        printf("                 file cnt total = %u\n", a->eventsToFile);
        printf("                 internal buffer cnt = %u\n", a->eventsToBuf);
        printf("                 block cnt = %u\n", a->blkEvCount);
        printf("                 bytes-to-buf = %u\n", a->bytesToBuf);
        printf("                 block # = %u\n", a->blknum);
}

    return(S_SUCCESS);
}


/**
 * This routine writes a dictionary and the first event to the beginning of the internal buffer.
 * Before this routine is called in {@link #evWrite()} the buffer is already increased in size,
 * if necessary, to accommodate the dictionary, first event, and 3 block headers.
 *
 * @param handle   evio handle
 * @param buffer   pointer to buffer containing event to write
 *
 * @return S_SUCCESS          if successful
 * @return S_EVFILE_TRUNC     if not enough room writing to a user-given buffer in {@link #evOpen}
 * @return S_EVFILE_ALLOCFAIL if cannot allocate memory
 */
static int evWriteCommonBlock(EVFILE *a)
{
    int status;
    const int debug=0;

    /* Words common block */
    uint32_t numWordsToWrite;

    // No common events to write
    if (a->dictBuf == NULL && a->firstEventBuf == NULL) return(S_SUCCESS);

    /* Number of words to write dict & first event */
    numWordsToWrite = 2*EV_HDSIZ + a->dictLength/4 + a->firstEventLength/4;

    if (debug) printf("evWriteCommonBlock: bufSize = %u <? bytesToWrite = (dict) %u + (2 hdr) 64 = %u \n",
                      a->bufSize, numWordsToWrite, (4*numWordsToWrite));

    /* Make sure there is enough space in buffer for dict + first event + 2 block headers */
    if (a->bufSize < numWordsToWrite) {

        /* Cannot increase size of user-given buffer */
        if (a->rw == EV_WRITEBUF) {
            return(S_EVFILE_TRUNC);
        }

        if (debug) printf("evWriteCommonBlock: buf size (bytes) = %d, needed for event + headers = %d\n",
                          (4*a->bufSize), (4*numWordsToWrite));

        /* Increase buffer size and DON"T copy first header from old to new */
        status = expandBuffer(a, 4*numWordsToWrite);
        if (status != S_SUCCESS) {
            return status;
        }

        /* Init buffer just like when initially calling evOpen() */
        resetBuffer(a, 1);
    }

    if (a->dictBuf != NULL) {
        /* Number of words to write = data + full bank header = a->dictBuf[0] + 1 */
        writeEventToBuffer(a, a->dictBuf, a->dictLength/4, 1);
    }

    if (a->firstEventBuf != NULL) {
        /* Number of words to write = data + full bank header = a->firstEventBuf[0] + 1 */
        writeEventToBuffer(a, a->firstEventBuf, a->firstEventLength/4, 0);
    }

    /* As soon as we write an event, we need another last empty block */
    a->lastEmptyBlockHeaderExists = 0;

    if (debug) {
        printf("evWriteCommonBlock: after last header written, Events written to:\n");
        printf("                    cnt total (no dict) = %u\n", a->eventCount);
        printf("                    file cnt total = %u\n", a->eventsToFile);
        printf("                    internal buffer cnt = %u\n", a->eventsToBuf);
        printf("                    block cnt = %u\n", a->blkEvCount);
        printf("                    bytes-to-buf = %u\n", a->bytesToBuf);
        printf("                    block # = %u\n", a->blknum);
    }

    return(S_SUCCESS);
}


/**
 * This routine initializes the internal buffer
 * as if evOpen was just called and resets some
 * evio handle structure variables.
 *
 * @param a                pointer to data structure
 * @param beforeDictionary is this to reset buffer as it was before the
 *                         writing of the dictionary?
 */
void resetBuffer(EVFILE *a, int beforeDictionary) {

    /* Go back to the beginning of the buffer */
    a->next = a->buf;

    /* Reset buffer values */
    a->bytesToBuf = 0;
    a->eventsToBuf = 0;

    /* By default, last item in internal buffer is NOT last empty block header */
    a->lastEmptyBlockHeaderExists = 0;

    /* Space in number of words, not in header, left for writing in block buffer */
    a->left = a->bufSize - EV_HDSIZ;

    /* Initialize block header as empty block and start writing after it */
    if (beforeDictionary) {
/*printf("      resetBuffer: as in evOpen\n");*/
        a->blknum = 1;
        writeNewHeader(a, 0, a->blknum++, ((a->dictionary != NULL) ? 1 : 0), 0);
    }
    else {
/*printf("      resetBuffer: NOTTTT as in evOpen\n");*/
        writeNewHeader(a, 0, a->blknum++, 0, 0);
    }
}


/**
 * This routine writes an evio event to an internal buffer containing evio data.
 * If the internal buffer is full, it is flushed to the final destination
 * file/socket/buffer/pipe opened with routines {@link #evOpen}, {@link #evOpenBuffer},
 * or {@link #evOpenSocket}. The file will possibly be split into multiple files if
 * a split size was given by calling evIoctl. Note that the split file size may be
 * <b>bigger</b> than the given limit by 32 bytes using the algorithm below.
 * It writes data in evio version 4 format and returns a status.
 *
 * @param handle   evio handle
 * @param buffer   pointer to buffer containing event to write
 * @param useMutex if != 0, use mutex locking, else no locking
 *
 * @return S_SUCCESS          if successful
 * @return S_FAILURE          if internal programming error writing block header, or
 *                            if file/socket write error
 * @return S_EVFILE_BADMODE   if opened for reading or appending to opposite endian file/buffer.
 * @return S_EVFILE_TRUNC     if not enough room writing to a user-supplied buffer
 * @return S_EVFILE_BADARG    if buffer is NULL
 * @return S_EVFILE_BADHANDLE if bad handle arg
 * @return S_EVFILE_ALLOCFAIL if cannot allocate memory
 */
static int evWriteImpl(int handle, const uint32_t *buffer, int useMutex)
{
    EVFILE   *a;
    uint32_t wordsToWrite, bytesToWrite, size=0;
    int status, headerBytes = 4*EV_HDSIZ, splittingFile=0;
    int doFlush = 0, roomInBuffer = 1, needBiggerBuffer = 0;
    int writeNewBlockHeader = 1, fileActuallySplit = 0;
    const int debug=0;
    
    if (handle < 1 || (size_t)handle > handleCount) {
        return(S_EVFILE_BADHANDLE);
    }
    
    if (buffer == NULL) {
        return(S_EVFILE_BADARG);
    }

    /* For thread-safe function calls */
    if (useMutex) handleLock(handle);

    /* Look up file struct (which contains block buffer) from handle */
    a = handleList[handle-1];

    /* Check args */
    if (a == NULL) {
        if (useMutex) handleUnlock(handle);
        return(S_EVFILE_BADHANDLE);
    }

    /* If appending and existing file/buffer is opposite endian, return error */
    if (a->append && a->byte_swapped) {
        if (useMutex) handleUnlock(handle);
        return(S_EVFILE_BADMODE);
    }

    /* Need to be open for writing not reading */
    if (a->rw != EV_WRITEFILE && a->rw != EV_WRITEBUF &&
        a->rw != EV_WRITESOCK && a->rw != EV_WRITEPIPE) {
        if (useMutex) handleUnlock(handle);
        return(S_EVFILE_BADMODE);
    }

    /* Number of words/bytes left to write = full event size + bank header */
    wordsToWrite = buffer[0] + 1;
    bytesToWrite = 4 * wordsToWrite;

    if (debug && a->splitting) {
printf("evWrite: splitting, bytesToFile = %lu, event bytes = %u, bytesToBuf = %u, split = %lu\n",
               a->bytesToFile, bytesToWrite, a->bytesToBuf, a->split);
printf("evWrite: blockNum = %u, (blkNum == 2) = %d, eventsToBuf (%u)  <=? common blk cnt (%u)\n",
       a->blknum, (a->blknum == 2),  a->eventsToBuf,  a->commonBlkCount);
    }

/* If we have enough room in the current block and have not exceeded
 * the number of allowed events, then write it in the current block.
 * Worry about memory later. */
    if ( ((wordsToWrite + a->blksiz) <= a->blkSizeTarget) &&
          (a->blkEvCount < a->blkEvMax)) {
if (debug) printf("evWrite: do NOT need a new blk header: blk size target = %u >= %u bytes,   blk count = %u, max = %u\n",
                   4*(a->blkSizeTarget), 4*(wordsToWrite + a->blksiz), a->blkEvCount, a->blkEvMax);
        writeNewBlockHeader = 0;
    }
    else if (debug) {
printf("evWrite: DO need a new blk header: blk size target = %u < %u bytes,   blk count = %u, max = %u\n",
                 4*(a->blkSizeTarget), 4*(wordsToWrite + a->blksiz + EV_HDSIZ), a->blkEvCount, a->blkEvMax);
        if (a->blkEvCount >= a->blkEvMax) {
printf("evWrite: too many events in block, already have %u\n", a->blkEvCount );
        }
    }


    /* Are we splitting files in general? */
    while (a->splitting) {
        uint64_t totalSize;

        /* If it's the first block and all that is written so far are the dictionary and first event,
         * don't split after writing it. */
        if (a->blknum == 2 && a->eventsToBuf <= a->commonBlkCount) {
if (debug) printf("evWrite: don't split file cause only common block written so far\n");
            break;
        }
        
        /* Is this event (together with the current buffer, current file,
         *  and ending block header) large enough to split the file? */
        totalSize = a->bytesToFile + bytesToWrite + a->bytesToBuf + headerBytes;

        /* If we have to add another block header before this event, account for it. */
        if (writeNewBlockHeader) {
            totalSize += headerBytes;
        }

if (debug) {
    printf("evWrite: splitting = %s: total size = %lu >? split = %lu\n",
           (totalSize > a->split ? "True" : "False"), totalSize, a->split);

    printf("evWrite: total size components: bytesToFile = %lu, bytesToBuf = %u, ev bytes = %u, dictlen = %u\n",
           a->bytesToFile, a->bytesToBuf, bytesToWrite, a->dictLength);
}

        /* If we're going to split the file ... */
        if (totalSize > a->split) {
            /* Yep, we're gonna to do it */
            splittingFile = 1;

            /* Flush the current buffer if any events contained and prepare
             * for a new file (split) to hold the current event. */
            if (a->eventsToBuf > 0) {
if (debug) printf("evWrite: eventsToBuf > 0 so doFlush = 1\n");
                doFlush = 1;
            }
        }
        
        break;
    }

    
if (debug) printf("evWrite: bufSize = %u <? bytesToWrite = %u + 64 = %u, events in buf = %u\n",
                        (4*a->bufSize), (a->bytesToBuf + bytesToWrite),
                        (a->bytesToBuf + bytesToWrite + 64), a->eventsToBuf);

    
    /* Is this event (by itself) too big for the current internal buffer?
     * Internal buffer needs room for first block header, event, and ending empty block. */
    if (4*a->bufSize < bytesToWrite + 2*headerBytes) {
        /* Not enough room in user-supplied buffer for this event */
        if (a->rw == EV_WRITEBUF) {
            if (useMutex) handleUnlock(handle);
if (debug) printf("evWrite: error, bufSize = %u <? current event bytes = %u + 2 headers (64), total = %u, room = %u\n",
                  (4*a->bufSize), bytesToWrite, (bytesToWrite + 64), (4*a->bufSize - a->bytesToBuf - headerBytes));
            return(S_EVFILE_TRUNC);
        }
        
        roomInBuffer = 0;
        needBiggerBuffer = 1;
if (debug) printf("evWrite: NEED another buffer & block for 1 big event, bufferSize = %d bytes\n",
               (4*a->bufSize));
    }

    /* Is this event plus ending block header, in combination with events previously written
     * to the current internal buffer, too big for it? */
    else if ((!writeNewBlockHeader && ((4*a->bufSize - a->bytesToBuf) < bytesToWrite + headerBytes)) ||
             ( writeNewBlockHeader && ((4*a->bufSize - a->bytesToBuf) < bytesToWrite + 2*headerBytes)))  {

        /* Not enough room in user-supplied buffer for this event */
        if (a->rw == EV_WRITEBUF) {
            if (useMutex) handleUnlock(handle);
            return(S_EVFILE_TRUNC);
        }
        
        if (debug) {
printf("evWrite: NEED to flush buffer and re-use, ");
            if (writeNewBlockHeader) {
printf(" buf room = %d, needed = %d\n", (4*a->bufSize - a->bytesToBuf), (bytesToWrite + 2*headerBytes));
            }
            else {
printf(" buf room = %d, needed = %d\n", (4*a->bufSize - a->bytesToBuf), (bytesToWrite + headerBytes));
            }
        }
        roomInBuffer = 0;
    }
    
    /* If there is no room in the buffer for this event ... */
    if (!roomInBuffer) {
        /* If we need more room for a single event ... */
        if (needBiggerBuffer) {
            /* We're here because there is not enough room in the internal buffer
             * to write this single large event. Increase buffer to match. */
            size = 4*(wordsToWrite + 2*EV_HDSIZ);
if (debug) printf("         must expand, bytes needed for 1 big ev + 2 hdrs = %d\n", size);
        }
        
        /* Flush what we have to file (if anything) */
        if (debug) printf("evWrite: no room in Buf so doFlush = 1\n");
        doFlush = 1;
    }

    /* Do we flush? */
    if (doFlush) {
//printf("evWrite: call flushToFile 1\n");
        status = flushToFile(a, 0, NULL);
        if (status != S_SUCCESS) {
            if (useMutex) handleUnlock(handle);
            return status;
        }
    }

    /* Do we split the file? */
    if (splittingFile) {
        fileActuallySplit = splitFile(a);
        if (fileActuallySplit == S_FAILURE) {
            if (useMutex) handleUnlock(handle);
            return S_FAILURE;
        }
    }

    /* Do we expand buffer? */
    if (needBiggerBuffer) {
        /* If here, we just flushed. */
        status = expandBuffer(a, size);
        if (status != S_SUCCESS) {
            if (useMutex) handleUnlock(handle);
            return status;
        }
    }

    /* If we either flushed events or split the file, reset the
     * internal buffer to prepare it for writing another event. */
    if (doFlush || splittingFile) {
//printf("evWrite: call resetBuffer(0) 1\n");
        resetBuffer(a, 0);
        /* We have a newly initialized buffer ready to write
         * to, so we don't need a new block header. */
        writeNewBlockHeader = 0;
    }
    
    /*********************************************************************/
    /* Now we have enough room for the event in the buffer, block & file */
    /*********************************************************************/

    /*********************************************************************/
    /* Before we go on, if the file was actually split, we must add any
     * existing dictionary as the first event & block in the new file
     * followed by the first event before we write the given event. */
    /*********************************************************************/
    if (fileActuallySplit && (a->dictionary != NULL || a->firstEventBuf != NULL)) {
        /* Memory needed to write: dictionary + first event + 3 block headers
         * (beginning, after dict &/or first event, and ending) + event */
        uint32_t neededBytes = a->dictLength + a->firstEventLength + 3*4*EV_HDSIZ + bytesToWrite;
if (debug) printf("evWrite: write DICTIONARY & FIRST EVENT after splitting, needed bytes = %u\n", neededBytes);

        /* Write block header after dictionary and/or first event */
        writeNewBlockHeader = 1;

        /* Give us more buffer memory if we need it. */
        status = expandBuffer(a, neededBytes);
        if (status != S_SUCCESS) {
            if (useMutex) handleUnlock(handle);
            return status;
        }

//printf("evWrite: call resetBuffer(1) 2\n");
        resetBuffer(a, 1);

        /* Write common block (dict + first event) to the internal buffer */
        status = evWriteCommonBlock(a);
        if (status != S_SUCCESS) {
            if (useMutex) handleUnlock(handle);
            return status;
        }

        /* Now continue with writing the event... */
    }

    /* Write new block header if required */
    if (writeNewBlockHeader) {
        status = writeNewHeader(a, 1, a->blknum++, 0, 0);
         if (status != S_SUCCESS) {
             if (useMutex)  handleUnlock(handle);
             return(status);
         }
if (debug) printf("evWrite: wrote new block header, bytesToBuf = %u\n", a->bytesToBuf);
    }

    /******************************************/
    /* Write the event to the internal buffer */
    /******************************************/
    writeEventToBuffer(a, buffer, wordsToWrite, 0);

if (debug) {
        printf("evWrite: after last header written, Events written to:\n");
        printf("         cnt total (no dict) = %u\n", a->eventCount);
        printf("         file cnt total = %u\n", a->eventsToFile);
        printf("         internal buffer cnt = %u\n", a->eventsToBuf);
        printf("         common block cnt = %u\n", a->commonBlkCount);
        printf("         current block cnt (dict) = %u\n", a->blkEvCount);
        printf("         bytes-to-buf  = %u\n", a->bytesToBuf);
        printf("         bytes-to-file = %lu\n", a->bytesToFile);
        printf("         block # = %u\n", a->blknum);
}

    if (useMutex) {
        handleUnlock(handle);
    }

    return(S_SUCCESS);
}


/**
 * @defgroup write write routines
 * These routines handle opening the ev lib for writing to a file, buffer, or socket.
 * @{
 */


/**
 * This routine writes an evio event to an internal buffer containing evio data.
 * If that internal buffer is full, it is flushed to the final destination
 * file/socket/buffer/pipe opened with routines {@link #evOpen}, {@link #evOpenBuffer},
 * or {@link #evOpenSocket}.
 * It writes data in evio version 4 format and returns a status.
 *
 * @param handle evio handle
 * @param buffer pointer to buffer containing event to write
 *
 * @return S_SUCCESS          if successful
 * @return S_EVFILE_BADMODE   if opened for reading or appending to opposite endian file/buffer.
 * @return S_EVFILE_TRUNC     if not enough room writing to a user-supplied buffer
 * @return S_EVFILE_BADARG    if buffer is NULL
 * @return S_EVFILE_BADHANDLE if bad handle arg
 * @return S_EVFILE_ALLOCFAIL if cannot allocate memory
 * @return errno              if file/socket write error
 * @return stream error       if file stream error
 */
int evWrite(int handle, const uint32_t *buffer) {
    return evWriteImpl(handle, buffer, 1);
}


/**
 * This function flushes any remaining internally buffered data to file/socket.
 * Calling {@link #evClose} automatically does this so it isn't necessary
 * to call before closing. This method should only be used when writing
 * events at such a low rate that it takes an inordinate amount of time
 * for internally buffered data to be written to the file.<p>
 *
 * Calling this can kill performance if writing to a hard disk!
 *
 * @param handle evio handle
 *
 * @return S_SUCCESS          if successful
 * @return S_EVFILE_BADHANDLE if bad handle arg
 * @return S_FAILURE          error occurred during writing
 */
int evFlush(int handle) {

    EVFILE *a;
    int wroteData=0, err;
    const int debug=0;


    if (handle < 1 || (size_t)handle > handleCount) {
        return(S_EVFILE_BADHANDLE);
    }

    /* For thread-safe function calls */
    handleLock(handle);

    /* Look up file struct from handle */
    a = handleList[handle-1];

    /* If already closed, ignore */
    if (a == NULL) {
        handleUnlock(handle);
        return(S_SUCCESS);
    }

    /*
     * Only for writing. Also, if lastEmptyBlockHeaderExists is true, then resetBuffer
     * has been called and no events have been written into buffer yet.
     * In other words, no need to flush an empty, last block header.
     * That is only done in evClose().
     */
if (debug) printf("evFlush: call lastEmptyBlockHeaderExists = %d\n", a->lastEmptyBlockHeaderExists);
    if (((a->rw != EV_WRITEFILE) && (a->rw != EV_WRITEPIPE) && (a->rw != EV_WRITESOCK)) ||
          a->lastEmptyBlockHeaderExists) {
        handleUnlock(handle);
        return(S_SUCCESS);
    }

    /* Flush everything then clear & write the last empty block into internal buffer.
     * This will kill performance when writing to hard disk! */
    err = flushToFile(a, 1, &wroteData);
    if (err != S_SUCCESS) {
        handleUnlock(handle);
        return (err);
    }
    if (wroteData) {
        /* If we actually wrote some data, start a new block */
        resetBuffer(a, 0);
    }

    handleUnlock(handle);

    return(S_SUCCESS);
}


/** @} */


/**
 * This routine writes any existing evio format data in an internal buffer
 * (written to with {@link #evWrite}) to the final destination
 * file/socket opened with routines {@link #evOpen} or {@link #evOpenSocket}.
 * It writes data in evio version 4 format.<p>
 * This will not overwrite an existing file if splitting is enabled.
 *
 * @param a         pointer to data structure
 * @param force     if non-zero, force it to write event to the disk.
 * @param wroteData pointer to int which gets filled with 0 if no data written, else 1.
 *                  If an error is returned, int's value is not changed.
 *
 * @return S_SUCCESS if successful
 * @return S_FAILURE  if file could not be opened for writing;
 *                    if file exists already and splitting;
 *                    if file name could not be generated;
 *                    if error writing data;
 */
static int flushToFile(EVFILE *a, int force, int *wroteData) {

    size_t nBytes=0;
    uint32_t bytesToWrite=0;
    const int debug=0;

    /* If nothing to write ... */
    if (a->bytesToBuf < 1) {
if (debug) printf("    flushToFile: no events to write\n");
        if (wroteData != NULL) *wroteData = 0;
        return(S_SUCCESS);
    }

    /* How much data do we write? */
    bytesToWrite = a->bytesToBuf;
    
    /* Write internal buffer out to socket, file, or pipe */
    if (a->rw == EV_WRITESOCK) {
if (debug) printf("    flushToFile: write %u events to SOCKET\n", a->eventsToBuf);
        nBytes = (size_t) tcpWrite(a->sockFd, a->buf, bytesToWrite);
        /* Return any error condition of write attempt */
        if (nBytes != bytesToWrite) {
if (debug) printf("    flushToFile: did NOT write correct number of bytes\n");
            /* It's possible some bytes were written over socket before error */
            return(S_FAILURE);
        }
    }
    else if (a->rw == EV_WRITEPIPE) {
if (debug) printf("    flushToFile: write %u events to PIPE\n", a->eventsToBuf);

        /* It may take more than one fwrite to write all data */
        while (nBytes < bytesToWrite) {
            char *pBuf = (char *)(a->buf) + nBytes;
            /* Write block to file */
            nBytes += fwrite((const void *)pBuf, 1, bytesToWrite - nBytes, a->file);

            /* Return for error condition of file stream */
            if (ferror(a->file)) return(S_FAILURE);
        }
    }
    else if (a->rw == EV_WRITEFILE) {
if (debug) printf("    flushToFile: write %u events to FILE\n", a->eventsToBuf);
        /* Clear EOF and error indicators for file stream */
        if (a->file != NULL)
            clearerr(a->file);

        else {
            /* a->file == NULL: create the file now */

            assert (a->bytesToFile < 1);  /* else EVFILE incorrectly initialized */
            a->bytesToFile = 0;

            /* Generate the file name if not done yet (very first file) */
            if (a->fileName == NULL) {
                /* Generate actual file name from base name */
                char *fname = evGenerateFileName(a, a->specifierCount, a->runNumber,
                                                 a->splitting, a->splitNumber++,
                                                 a->runType, a->streamId);
                if (fname == NULL) {
                    return(S_FAILURE);
                }
                a->fileName = fname;
/*if (debug) printf("    flushToFile: generate first file name = %s\n", a->fileName);*/
            }

if (debug) printf("    flushToFile: create file = %s\n", a->fileName);

            /* If splitting, don't overwrite a file ... */
            if (a->splitting) {
                if (fileExists(a->fileName)) {
printf("    flushToFile: will not overwrite file = %s\n", a->fileName);
                    return(S_FAILURE);
                }
            }

            a->file = fopen(a->fileName,"w");
            if (a->file == NULL) {
                return(S_FAILURE);
            }
        }
/*if (debug) printf("    flushToFile: write %d bytes\n", bytesToWrite);*/

        /* It may take more than one fwrite to write all data */
        while (nBytes < bytesToWrite) {
            char *pBuf = (char *)(a->buf) + nBytes;
            /* Write block to file */
            nBytes += fwrite((const void *)pBuf, 1, bytesToWrite - nBytes, a->file);

            /* Return for error condition of file stream */
            if (ferror(a->file)) return(S_FAILURE);
        }

        if (force) {
            fflush(a->file);
        }
    }

    a->bytesToFile  += bytesToWrite;
    a->eventsToFile += a->eventsToBuf;

    if (debug) {
        printf("    flushToFile: after last header written, Events written to:\n");
        printf("         cnt total (no dict) = %u\n", a->eventCount);
        printf("         file cnt total (dict) = %u\n", a->eventsToFile);
        printf("         internal buffer cnt (dict) = %u\n", a->eventsToBuf);
        printf("         current block cnt (dict) = %u\n", a->blkEvCount);
        printf("         bytes-written = %u\n", bytesToWrite);
        printf("         bytes-to-file = %lu\n", a->bytesToFile);
        printf("         block # = %u\n", a->blknum);
    }

    /* Everything flushed, nothing left in internal buffer, go back to top of buf */
    a->next = a->buf;
    a->bytesToBuf = 0;
    a->eventsToBuf = 0;

    if (wroteData != NULL) *wroteData = 1;

    return(S_SUCCESS);
}


/**
 * This routine splits the file being written to.
 * Does nothing when output destination is not a file.
 * It resets file variables, closes the old file, and opens the new.
 *
 * @param a  pointer to data structure
 *
 * @return  1  if file actually split
 * @return  0  if no error but file not split
 * @return -1  if mapped memory does not unmap;
 *             if failure to generate file name;
 *             if failure to close file;
 */
static int splitFile(EVFILE *a) {
    char *fname;
    int err=0, status=1;
    const int debug=0;

    
    /* Only makes sense when writing to files */
    if (a->rw != EV_WRITEFILE) {
        return(0);
    }

    // We need to end the file with an empty block header.
    // However, if resetBuffer (or flush) was just called,
    // a last block header will already exist.
    if (a->eventsToBuf > 0 || a->bytesToBuf < 1) {
if(debug) printf("    splitFile: write last empty header\n");
        err = writeNewHeader(a, 0, a->blknum, 0, 1);
        if (err != S_SUCCESS) {
            return (-1);
        }
    }
    //printf("    splitFile: call flushToFile for file being closed\n");
    err = flushToFile(a, 1, NULL);
    if (err)
        return (-1);


    /* Reset first-block & file values for reuse */
    a->blknum = 1;
    a->bytesToFile  = 0;
    a->eventsToFile = 0;
    a->wroteDictionary = 0;

    /* Close file */
    if (a->rw == EV_WRITEFILE) {
        if (a->randomAccess) {
            err = munmap(a->mmapFile, a->mmapFileSize);
            if (err < 0) {
if (debug) printf("    splitFile: error unmapping memory, %s\n", strerror(errno));
                status = -1;
            }
            
            if (a->pTable != NULL) {
                free(a->pTable);
            }
        }
        else {
            if (a->file != NULL) {
                err = fclose(a->file);
            }
            if (err == EOF) {
if (debug) printf("    splitFile: error closing file, %s\n", strerror(errno));
                status = -1;
            }
        }
    }

    /* Right now no file is open for writing */
    a->file = NULL;

    /* Create the next file's name */
    fname = evGenerateFileName(a, a->specifierCount, a->runNumber,
                               a->splitting, a->splitNumber++,
                               a->runType, a->streamId);
    if (fname == NULL) {
        return(-1);
    }

    if (a->fileName != NULL) {
        free(a->fileName);
    }
    
    a->fileName = fname;
    
if (debug) printf("    splitFile: generate next file name = %s\n", a->fileName);
    
    return(status);
}


/**
 * @addtogroup open
 * @{
 */


/**
 * This routine flushes any existing evio format data in an internal buffer
 * (written to with {@link #evWrite}) to the final destination
 * file/socket/buffer opened with routines {@link #evOpen}, {@link #evOpenBuffer},
 * or {@link #evOpenSocket}.
 * It also frees up the handle so it cannot be used any more without calling
 * {@link #evOpen} again.
 * Any data written is in evio version 4 format and any opened file is closed.
 * If reading, nothing is done.
 *
 * @param handle evio handle
 *
 * @return S_SUCCESS          if successful
 * @return S_FAILURE          if mapped memory does not unmap or write/close failed
 * @return S_EVFILE_TRUNC     if not enough room writing to a user-given buffer in {@link #evOpen}
 * @return S_EVFILE_BADHANDLE if bad handle arg or this function already called.
 * @return fclose error       if fclose error
 */
int evClose(int handle)
{
    EVFILE *a;
    const int debug=0;
    int status = S_SUCCESS;

    if (debug) printf("evClose: in\n");

    if (handle < 1 || (size_t)handle > handleCount) {
        return(S_EVFILE_BADHANDLE);
    }

    /* For thread-safe function calls */
    handleLock(handle);

    /* Look up file struct from handle */
    a = handleList[handle-1];

    /* Check arg */
    if (a == NULL) {
        handleUnlock(handle);
        return(S_EVFILE_BADHANDLE);
    }

    int lockOn = a->lockingOn;

    /* If file writing ... */
    if (a->rw == EV_WRITEFILE || a->rw == EV_WRITEPIPE || a->rw == EV_WRITESOCK) {
        // We need to end the file with an empty block header.
        // However, if resetBuffer (or flush) was just called,
        // a last block header will already exist.
        if (a->eventsToBuf > 0 || a->bytesToBuf < 1) {
if(debug) printf("evClose: write header, free bytes In Buffer = %d\n", (int)(a->bufSize - a->bytesToBuf));
            writeNewHeader(a, 0, a->blknum, 0, 1);
        }
        flushToFile(a, 1, NULL);
    }
    else if ( a->rw == EV_WRITEBUF) {
        writeNewHeader(a, 0, a->blknum, 0, 1);
    }

    /* Close file */
    if (a->rw == EV_WRITEFILE || a->rw == EV_READFILE) {
        if (a->randomAccess) {
            status = munmap(a->mmapFile, a->mmapFileSize);
            if (a->pTable != NULL) free(a->pTable);
            if (status < 0) status = S_FAILURE;
            else status = S_SUCCESS;
        }
        else {
            if (a->file != NULL) status = fclose(a->file);
            if (status == EOF) status = S_FAILURE;
            else status = S_SUCCESS;
        }
    }
    /* Pipes requires special close */
    else if (a->rw == EV_READPIPE || a->rw == EV_WRITEPIPE) {
        if (a->file != NULL) {
            status = pclose(a->file);
            if (status < 0) status = S_FAILURE;
            else status = S_SUCCESS;
        }
    }

    /* Free up resources */
    if (a->buf != NULL && a->rw != EV_WRITEBUF) {
        if (a->pBuf != NULL) {
            free((void *)(a->pBuf));
        }
        else {
            free((void *) (a->buf));
        }
    }
    if (a->dictBuf      != NULL) free(a->dictBuf);
    if (a->dictionary   != NULL) free(a->dictionary);
    if (a->fileName     != NULL) free(a->fileName);
    if (a->baseFileName != NULL) free(a->baseFileName);
    if (a->runType      != NULL) free(a->runType);

    free((void *)a);

    /* Remove this handle from the list */
    getHandleLock();
    handleList[handle-1] = 0;
    getHandleUnlock();

    if (lockOn) handleUnlockUnconditional(handle);
if (debug) printf("evClose: end\n");

    return(status);
}


/** @} */


/**
 * @defgroup getAndSet get and set routines
 * These routines handle getting and setting evio parameters.
 * @{
 */

/**
 * This routine returns the number of bytes written into a buffer so
 * far when given a handle provided by calling {@link #evOpenBuffer}.
 * After the handle is closed, this no longer returns anything valid.
 *
 * @param handle evio handle
 * @param length pointer to int which gets filled with number of bytes
 *               written to buffer so far
 *
 * @return S_SUCCESS          if successful
 * @return S_EVFILE_BADHANDLE if bad handle arg
 */
int evGetBufferLength(int handle, uint32_t *length)
{
    EVFILE *a;

<<<<<<< HEAD
    if (length == NULL)
        return (S_SUCCESS);

    if (handle < 1 || handle > handleCount) {
=======
    
    if (handle < 1 || (size_t)handle > handleCount) {
>>>>>>> 12b3f005
        return(S_EVFILE_BADHANDLE);
    }

    /* For thread-safe function calls */
    handleLock(handle);

    /* Look up file struct (which contains block buffer) from handle */
    a = handleList[handle-1];

    /* Check arg */
    if (a == NULL) {
        handleUnlock(handle);
        return(S_EVFILE_BADHANDLE);
    }
    
    *length = a->rwBytesOut;

    handleUnlock(handle);
 
    return(S_SUCCESS);
}


/**
 * This routine changes various evio parameters used in reading and writing.<p>
 *
 * It changes the target block size (in 32-bit words) for writes if request = "B".
 * If setting block size fails, writes can still continue with original
 * block size. Minimum size = EV_BLOCKSIZE_MIN (1024) words.
 * Max size = EV_BLOCKSIZE_MAX (33554432) words.<p>
 *
 * It changes size of buffer (in 32-bit words) for writing to file/socket/pipe
 * if request = "W". Must be >= target block size (see above) + header (EV_HDSIZ).
 * Max size = EV_BLOCKSIZE_MAX + EV_HDSIZ (33554444) words.<p>
 *
 * It changes the maximum number of events/block if request = "N".
 * It only goes up to EV_EVENTS_MAX (100,000).
 * Used only in version 4.<p>
 *
 * It sets the run number used when auto naming while splitting files
 * being written to if request = "R".
 * Used only in version 4.<p>
 *
 * It sets the run type used when auto naming while splitting files
 * being written to if request = "T".
 * Used only in version 4.<p>
 *
 * It changes the number of bytes at which to split a file
 * being written to if request = "S". If unset with this function,
 * it defaults to EV_SPLIT_SIZE (2GB). NOTE: argp must point to
 * 64 bit integer (not 32 bit)!
 * Used only in version 4.<p>
 *
 * It sets the stream id used when auto naming files being written to if request = "M".
 * Used only in version 4.<p>
 *
 * It returns the version number if request = "V".<p>
 *
 * It returns a pointer to the EV_HDSIZ block header ints if request = "H".
 * This pointer must be freed by the caller to avoid a memory leak.<p>
 *
 * It returns the total number of events in a file/buffer
 * opened for reading or writing if request = "E". Includes any
 * event added with {@link #evWrite} call. Used only in version 4.<p>
 *
 * NOTE: all request strings are case insensitive. All version 4 commands to
 * version 3 files are ignored.
 *
 * @param handle  evio handle
 * @param request case independent string value of:
 * <OL type=1>
 * <LI>  "B"  for setting target block size for writing in words
 * <LI>  "W"  for setting writing (to file) internal buffer size in words
 * <LI>  "N"  for setting max # of events/block
 * <LI>  "R"  for setting run number (used in file splitting)
 * <LI>  "T"  for setting run type   (used in file splitting)
 * <LI>  "S"  for setting file split size in bytes
 * <LI>  "M"  for setting stream id  (used in auto file naming)
 * <LI>  "V"  for getting evio version #
 * <LI>  "H"  for getting 8 ints of block header info
 * <LI>  "E"  for getting # of events in file/buffer
 * </OL>
 *
 * @param argp
 * <OL type=1>
 * <LI> pointer to uin32_t containing new block size in 32-bit words if request = B, or
 * <LI> pointer to uin32_t containing new buffer size in 32-bit words if request = W, or
 * <LI> pointer to uin32_t containing new max # of events/block if request = N, or
 * <LI> pointer to uin32_t containing run number if request = R, or
 * <LI> pointer to character containing run type if request = T, or
 * <LI> pointer to <b>uint64_t</b> containing max size in bytes of split file if request = S, or
 * <LI> pointer to uin32_t containing stream id if request = M, or
 * <LI> pointer to int32_t returning version # if request = V, or
 * <LI> address of pointer to uint32_t returning pointer to 8
 *              uint32_t's of block header if request = H. This pointer must be
 *              freed by caller since it points to allocated memory
 * <LI> pointer to uin32_t returning total # of original events in existing
 *              file/buffer when reading or appending if request = E, or
 * </OL>
 *
 * @return S_SUCCESS           if successful
 * @return S_FAILURE           if using sockets when request = E
 * @return S_EVFILE_BADARG     if request is NULL or argp is NULL
 * @return S_EVFILE_BADFILE    if file too small or problem reading file when request = E
 * @return S_EVFILE_BADHANDLE  if bad handle arg
 * @return S_EVFILE_ALLOCFAIL  if cannot allocate memory
 * @return S_EVFILE_UNXPTDEOF  if buffer too small when request = E
 * @return S_EVFILE_UNKOPTION  if unknown option specified in request arg
 * @return S_EVFILE_BADSIZEREQ  when setting block/buffer size - if currently reading,
 *                              have already written events with different block size,
 *                              or is smaller than min allowed size (header size + 1K),
 *                              or is larger than the max allowed size (5120000 words);
 *                              when setting max # events/blk - if val < 1
 * @return errno                if error in fseek, ftell when request = E
 */
int evIoctl(int handle, char *request, void *argp)
{
    EVFILE   *a;
    uint32_t *newBuf, *pHeader;
    int       err;
    const int debug=0;
    char     *runType;
    uint32_t  eventsMax, blockSize, bufferSize, runNumber;
    uint64_t  splitSize;

    if (handle < 1 || (size_t)handle > handleCount) {
        return(S_EVFILE_BADHANDLE);
    }

    /* For thread-safe function calls */
    handleLock(handle);

    /* Look up file struct from handle */
    a = handleList[handle-1];

    /* Check args */
    if (a == NULL) {
        handleUnlock(handle);
        return(S_EVFILE_BADHANDLE);
    }
    
    if (request == NULL) {
        handleUnlock(handle);
        return(S_EVFILE_BADARG);
    }

    switch (*request) {
        /*******************************/
        /* Specifing target block size */
        /*******************************/
        case 'b':
        case 'B':
if (debug) printf("evIoctl: trying to set block target size\n");
            /* Need to specify block size */
            if (argp == NULL) {
                handleUnlock(handle);
                return(S_EVFILE_BADARG);
            }

            /* Need to be writing not reading */
            if (a->rw != EV_WRITEFILE &&
                a->rw != EV_WRITEPIPE &&
                a->rw != EV_WRITESOCK &&
                a->rw != EV_WRITEBUF) {
                handleUnlock(handle);
                return(S_EVFILE_BADSIZEREQ);
            }

            /* If not appending AND events already written ... */
            if (a->append == 0 && (a->blknum != 2 || a->blkEvCount != 0)) {
if (debug) printf("evIoctl: error setting block target size, not appending and events already written\n");
                handleUnlock(handle);
                return(S_EVFILE_BADSIZEREQ);
            }
            /* Else appending AND events already appended ... */
            else if (a->append > 1) {
                handleUnlock(handle);
                return(S_EVFILE_BADSIZEREQ);
            }

            /* Read in requested target block size */
            blockSize = *(uint32_t *) argp;

            /* If there is no change, return success */
            if (blockSize == a->blkSizeTarget) {
                handleUnlock(handle);
                return(S_SUCCESS);
            }
            
            /* If it's too small, return error */
            if (blockSize < EV_BLOCKSIZE_MIN) {
if (debug) printf("evIoctl: error setting block target size, too small, must be >= %d\n", EV_BLOCKSIZE_MIN);
                handleUnlock(handle);
                return(S_EVFILE_BADSIZEREQ);
            }

            /* If it's too big, return error */
            if (blockSize > EV_BLOCKSIZE_MAX) {
if (debug) printf("evIoctl: error setting block target size, too big, must be <= %d\n", EV_BLOCKSIZE_MAX);
                handleUnlock(handle);
                return(S_EVFILE_BADSIZEREQ);
            }

            /* If we need a bigger buffer ... */
            if (blockSize + EV_HDSIZ > a->bufRealSize && a->rw != EV_WRITEBUF) {
                /* Allocate buffer memory for increased block size. If this fails
                 * we can still (theoretically) continue with writing. */
if (debug) printf("evIoctl: increasing buffer size to %u words\n", (blockSize + EV_HDSIZ));
                newBuf = (uint32_t *) malloc(4*(blockSize + EV_HDSIZ));
                if (newBuf == NULL) {
                    handleUnlock(handle);
                    return(S_EVFILE_ALLOCFAIL);
                }
            
                /* Free allocated memory for current buffer */
                free(a->buf);

                /* New buffer stored here */
                a->buf = newBuf;
                /* Current header is at top of new buffer */
                a->currentHeader = a->buf;

                /* Initialize block header */
                initBlockHeader2(a->buf, 1);
                
                /* Remember size of new buffer */
                a->bufRealSize = a->bufSize = (blockSize + EV_HDSIZ);
            }
            else if (blockSize + EV_HDSIZ > a->bufSize && a->rw != EV_WRITEBUF) {
                /* Remember how much of buffer is actually being used */
                a->bufSize = blockSize + EV_HDSIZ;
            }

if (debug) printf("evIoctl: block size = %u words\n", blockSize);

            /* Reset some file struct members */

            /* Recalculate how many words are left to write in block */
            a->left = blockSize - EV_HDSIZ;
            /* Store new target block size (final size,
             * a->blksiz, may be larger or smaller) */
            a->blkSizeTarget = blockSize;
            /* Next word to write is right after header */
            a->next = a->buf + EV_HDSIZ;
            
            break;

            /****************************************************/
            /* Specifing buffer size for writing file/sock/pipe */
            /****************************************************/
        case 'w':
        case 'W':
            /* Need to specify buffer size */
            if (argp == NULL) {
                handleUnlock(handle);
                return(S_EVFILE_BADARG);
            }

            /* Need to be writing file/sock/pipe, not reading */
            if (a->rw != EV_WRITEFILE &&
                a->rw != EV_WRITEPIPE &&
                a->rw != EV_WRITESOCK) {
                handleUnlock(handle);
                return(S_EVFILE_BADSIZEREQ);
            }

            /* If not appending AND events already written ... */
            if (a->append == 0 && (a->blknum != 2 || a->blkEvCount != 0)) {
if (debug) printf("evIoctl: error setting buffer size, not appending and events already written\n");
                handleUnlock(handle);
                return(S_EVFILE_BADSIZEREQ);
            }
            /* Else appending AND events already appended ... */
            else if (a->append > 1) {
                handleUnlock(handle);
                return(S_EVFILE_BADSIZEREQ);
            }

            /* Read in requested buffer size */
            bufferSize = *(uint32_t *) argp;

            /* If there is no change, return success */
            if (bufferSize == a->bufSize) {
                handleUnlock(handle);
                return(S_SUCCESS);
            }

            /* If it's too small, return error */
            if (bufferSize < a->blkSizeTarget + EV_HDSIZ) {
if (debug) printf("evIoctl: error setting buffer size, too small, must be >= %u\n", (a->blkSizeTarget + EV_HDSIZ));
                handleUnlock(handle);
                return(S_EVFILE_BADSIZEREQ);
            }

            /* If it's too big, return error */
            if (bufferSize > EV_BLOCKSIZE_MAX) {
if (debug) printf("evIoctl: error setting block target size, too large, must be <= %d\n", EV_BLOCKSIZE_MAX);
                handleUnlock(handle);
                return(S_EVFILE_BADSIZEREQ);
            }

            /* If we need a bigger buffer ... */
            if (bufferSize > a->bufRealSize && a->rw != EV_WRITEBUF) {
                /* Allocate buffer memory for increased size. If this fails
                 * we can still (theoretically) continue with writing. */
if (debug) printf("evIoctl: increasing internal buffer size to %u words\n", bufferSize);
                newBuf = (uint32_t *) malloc(bufferSize*4);
                if (newBuf == NULL) {
                    handleUnlock(handle);
                    return(S_EVFILE_ALLOCFAIL);
                }

                /* Free allocated memory for current block */
                free(a->buf);

                /* New buffer stored here */
                a->buf = newBuf;
                /* Current header is at top of new buffer */
                a->currentHeader = a->buf;

                /* Remember size of new buffer */
                a->bufRealSize = bufferSize;

                /* Initialize block header */
                initBlockHeader2(a->buf, 1);
            }
            else if (debug) {
                printf("evIoctl: decreasing internal buffer size to %u words\n", bufferSize);
            }
            
            /* Reset some file struct members */

            /* Remember how much of buffer is actually being used */
            a->bufSize = bufferSize;

            /* Recalculate how many words are left to write in block */
            a->left = bufferSize - EV_HDSIZ;
            /* Next word to write is right after header */
            a->next = a->buf + EV_HDSIZ;

            break;
        

        /**************************/
        /* Getting version number */
        /**************************/
        case 'v':
        case 'V':
            /* Need to pass version back in pointer to int */
            if (argp == NULL) {
                handleUnlock(handle);
                return(S_EVFILE_BADARG);
            }

            *((int32_t *) argp) = a->buf[EV_HD_VER] & EV_VERSION_MASK;
            
            break;

        /*****************************/
        /* Getting block header info */
        /*****************************/
        case 'h':
        case 'H':
            /* Need to pass header data back in allocated int array */
            if (argp == NULL) {
                handleUnlock(handle);
                return(S_EVFILE_BADARG);
            }

            pHeader = (uint32_t *)malloc(EV_HDSIZ*sizeof(uint32_t));
            if (pHeader == NULL) {
                handleUnlock(handle);
                return(S_EVFILE_ALLOCFAIL);
            }

            /* If reading ... */
            if (a->rw == EV_READFILE ||
                a->rw == EV_READPIPE ||
                a->rw == EV_READSOCK ||
                a->rw == EV_READBUF) {
                memcpy((void *)pHeader, (const void *)a->buf, EV_HDSIZ*sizeof(uint32_t));
            }
            else {
                memcpy((void *) pHeader, (const void *) a->currentHeader, EV_HDSIZ * sizeof(uint32_t));
            }
            *((uint32_t **) argp) = pHeader;

            printf("evIoctl: current block # = %u\n", a->blknum);

            break;

        /**********************************************/
        /* Setting maximum number of events per block */
        /**********************************************/
        case 'n':
        case 'N':
            /* Need to specify # of events */
            if (argp == NULL) {
                handleUnlock(handle);
                return(S_EVFILE_BADARG);
            }
            
            eventsMax = *(uint32_t *) argp;
            if (eventsMax < 1) {
                handleUnlock(handle);
                return(S_EVFILE_BADSIZEREQ);
            }

            if (eventsMax > EV_EVENTS_MAX) {
                eventsMax = EV_EVENTS_MAX;
            }
            
            a->blkEvMax = eventsMax;
            break;

        /**************************************************/
        /* Setting number of bytes at which to split file */
        /**************************************************/
        case 's':
        case 'S':
            /* Need to specify split size */
            if (argp == NULL) {
                handleUnlock(handle);
                return(S_EVFILE_BADARG);
            }
            
            splitSize = *(uint64_t *) argp;

            /* Make sure it is at least 32 bytes below the max file size
             * on this platform. The algorithm used to split is only
             * accurate to within +1 block header. */

            /* If this is a 32 bit operating system ... */
            if (8*sizeof(0L) == 32) {
                uint64_t max = 0x00000000ffffffff;
                if (splitSize > max - 32) {
                    splitSize = max - 32;
                }
            }
            /* If this is a 64 bit operating system or higher ... */
            else {
                uint64_t max = UINT64_MAX;
                if (splitSize > max - 32) {
                    splitSize = max - 32;
                }
            }

            /* Smallest possible evio format file = 10 32-bit ints.
             * Must also be bigger than a single buffer? */
            if (splitSize < 4*10) {
if (debug) printf("evIoctl: split file size is too small! (%lu bytes), must be min 40\n", splitSize);
                handleUnlock(handle);
                return(S_EVFILE_BADSIZEREQ);
            }
            
            a->split = splitSize;
if (debug) printf("evIoctl: split file at %lu (0x%lx) bytes\n", splitSize, splitSize);
            break;

        /************************************************/
        /* Setting run number for file splitting/naming */
        /************************************************/
        case 'r':
        case 'R':
            /* Need to specify run # */
            if (argp == NULL) {
                handleUnlock(handle);
                return(S_EVFILE_BADARG);
            }
            
            runNumber = *(uint32_t *) argp;
            if (runNumber < 1) {
                handleUnlock(handle);
                return(S_EVFILE_BADSIZEREQ);
            }

            a->runNumber = runNumber;
            break;

        /************************************************/
        /* Setting run type for file splitting/naming   */
        /************************************************/
        case 't':
        case 'T':
            /* Need to specify run type */
            if (argp == NULL) {
                runType = NULL;
            }
            else {
                runType = strdup((char *) argp);
                if (runType == NULL) {
                    handleUnlock(handle);
                    return(S_EVFILE_BADSIZEREQ);
                }
            }
            
            a->runType = runType;
            break;

        /************************************************/
        /* Setting stream id for file naming            */
        /************************************************/
        case 'm':
        case 'M':
            /* Need to specify stream id */
            if (argp == NULL) {
                handleUnlock(handle);
                return(S_EVFILE_BADARG);
            }

            a->streamId = *(uint32_t *) argp;
            break;

        /****************************/
        /* Getting number of events */
        /****************************/
        case 'e':
        case 'E':
            /* Need to pass # of events bank in pointer to int */
            if (argp == NULL) {
                handleUnlock(handle);
                return(S_EVFILE_BADARG);
            }

            err = getEventCount(a, (uint32_t *) argp);
            if (err != S_SUCCESS) {
                handleUnlock(handle);
                return(err);
            }

            break;

        default:
            handleUnlock(handle);
            return(S_EVFILE_UNKOPTION);
    }

    handleUnlock(handle);

    return(S_SUCCESS);
}



/**
 * This routine gets an array of event pointers if the handle was opened in
 * random access mode. User must not change the pointers in the array or the
 * data being pointed to (hence the consts in the second parameter).
 *
 * @param handle  evio handle
 * @param table   pointer to array of uint32_t pointers which gets filled
 *                with an array of event pointers.
 *                If this arg = NULL, error is returned.
 * @param len     pointer to int which gets filled with the number of
 *                pointers in the array. If this arg = NULL, error is returned.
 *                   
 * @return S_SUCCESS           if successful
 * @return S_EVFILE_BADMODE    if handle not opened in random access mode
 * @return S_EVFILE_BADARG     if table or len arg(s) is NULL
 * @return S_EVFILE_BADHANDLE  if bad handle arg
 */
int evGetRandomAccessTable(int handle, uint32_t *** const table, uint32_t *len) {
    EVFILE *a;

    
    if (handle < 1 || (size_t)handle > handleCount) {
        return(S_EVFILE_BADHANDLE);
    }

    /* For thread-safe function calls */
    handleLock(handle);

    /* Look up file struct from handle */
    a = handleList[handle-1];

    /* Check args */
    if (a == NULL) {
        handleUnlock(handle);
        return(S_EVFILE_BADHANDLE);
    }

    if (table == NULL || len == NULL) {
        handleUnlock(handle);
        return (S_EVFILE_BADARG);
    }

    /* Must be in random access mode */
    if (!a->randomAccess) {
        handleUnlock(handle);
        return(S_EVFILE_BADMODE);
    }
            
    *table = a->pTable;
    *len = a->eventCount;

    handleUnlock(handle);

    return S_SUCCESS;
}



/**
 * This routine gets the dictionary associated with this handle
 * if there is any. Memory must be freed by caller if a dictionary
 * was successfully returned.
 *
 * @param handle     evio handle
 * @param dictionary pointer to string which gets filled with dictionary
 *                   string (xml) if it exists, else gets filled with NULL.
 *                   Memory for dictionary allocated here, must be freed by
 *                   caller.
 * @param len        pointer to int which gets filled with dictionary
 *                   string length (# chars) if there is one, else filled with 0.
 *                   If this arg = NULL, no len is returned.
 *
 * @return S_SUCCESS           if successful
 * @return S_EVFILE_BADARG     if dictionary arg is NULL
 * @return S_EVFILE_ALLOCFAIL  if cannot allocate memory
 * @return S_EVFILE_BADHANDLE  if bad handle arg
 */
int evGetDictionary(int handle, char **dictionary, uint32_t *len) {
    EVFILE *a;
    char *dictCpy;

    
    if (handle < 1 || (size_t)handle > handleCount) {
        return(S_EVFILE_BADHANDLE);
    }

    /* For thread-safe function calls */
    handleLock(handle);

    /* Look up file struct from handle */
    a = handleList[handle-1];

    /* Check args */
    if (a == NULL) {
        handleUnlock(handle);
        return(S_EVFILE_BADHANDLE);
    }

    if (dictionary == NULL) {
        handleUnlock(handle);
        return (S_EVFILE_BADARG);
    }

    /* If we have a dictionary ... */
    if (a->dictionary != NULL) {
        /* Copy it and return it */
        dictCpy = strdup(a->dictionary);
        if (dictCpy == NULL) {
            handleUnlock(handle);
            return(S_EVFILE_ALLOCFAIL);
        }
        *dictionary = dictCpy;

        /* Send back the length if caller wants it */
        if (len != NULL) {
            *len = (uint32_t ) strlen(a->dictionary);
        }
    }
    else {
        *dictionary = NULL;
        if (len != NULL) {
            *len = 0;
        }
    }
    
    handleUnlock(handle);

    return S_SUCCESS;
}


/** @} */


/**
 * @addtogroup write
 * @{
 */


/**
 * This routine writes an optional dictionary as the first event of an
 * evio file/socket/buffer. The dictionary is <b>not</b> included in
 * any event count.
 *
 * @param handle        evio handle
 * @param xmlDictionary string containing xml format dictionary or
 *                      NULL to remove previously specified dictionary
 *
 * @return S_SUCCESS           if successful
 * @return S_FAILURE           if already written events/dictionary
 * @return S_EVFILE_BADMODE    if reading or appending
 * @return S_EVFILE_BADARG     if dictionary in wrong format
 * @return S_EVFILE_ALLOCFAIL  if cannot allocate memory
 * @return S_EVFILE_BADHANDLE  if bad handle arg
 * @return errno               if file/socket write error
 * @return stream error        if file stream error
 */
int evWriteDictionary(int handle, char *xmlDictionary)
{
    EVFILE   *a;
    char     *pChar;
    uint32_t *dictBuf;
    size_t    dictionaryLen, bufSize;
    int       i, status, padSize, pads[] = {4,3,2,1};

    
    if (handle < 1 || (size_t)handle > handleCount) {
        return(S_EVFILE_BADHANDLE);
    }

    /* For thread-safe function calls */
    handleLock(handle);

    /* Look up file struct from handle */
    a = handleList[handle-1];

    /* Check args */
    if (a == NULL) {
        handleUnlock(handle);
        return(S_EVFILE_BADHANDLE);
    }
    
    /* Minimum length of dictionary xml to be in proper format is 35 chars. */
    if (strlen(xmlDictionary) < 35) {
        handleUnlock(handle);
        return(S_EVFILE_BADARG);
    }
            
    /* Need to be writing not reading */
    if (a->rw != EV_WRITEFILE && a->rw != EV_WRITEPIPE &&
        a->rw != EV_WRITEBUF  && a->rw != EV_WRITESOCK) {
        handleUnlock(handle);
        return(S_EVFILE_BADMODE);
    }
    
    /* Cannot be appending */
    if (a->append) {
        handleUnlock(handle);
        return(S_EVFILE_BADMODE);
    }

    /* Cannot have already written dictionary or a single event */
    if (a->blknum != 2 || a->eventCount > 0 || a->wroteDictionary) {
        handleUnlock(handle);
        return(S_FAILURE);
    }

    /* Clear any previously specified dictionary (should never happen) */
    if (a->dictionary != NULL) {
        free(a->dictionary);
    }

    /* Store dictionary */
    a->dictionary = strdup(xmlDictionary);
    if (a->dictionary == NULL) {
        handleUnlock(handle);
        return(S_EVFILE_ALLOCFAIL);
    }
    dictionaryLen = strlen(xmlDictionary);

    /* Wrap dictionary in bank. Format for string array requires that
    * each string is terminated by a NULL and there must be at least
    * one ASCII char = '\4' for padding at the end (tells us that this
    * is the new format capable of storing arrays and not just a
    * single string). Add any necessary padding to 4 byte boundaries
    * with char = '\4'. */
    padSize = pads[ (dictionaryLen + 1)%4 ];

    /* Size (in bytes) = 2 header ints + dictionary chars + NULL + padding */
    bufSize = 2*sizeof(int32_t) + dictionaryLen + 1 + padSize;

    /* Allocate memory */
    dictBuf = (uint32_t *) malloc(bufSize);
    if (dictBuf == NULL) {
        free(a->dictionary);
        handleUnlock(handle);
        return(S_EVFILE_ALLOCFAIL);
    }

    /* Write bank length (in 32 bit ints) */
    dictBuf[0] = (uint32_t)bufSize/4 - 1;
    /* Write tag(0), type(8 bit char *), & num(0) (strings are self-padding) */
    dictBuf[1] = 0x3 << 8;
    /* Write chars */
    pChar = (char *) (dictBuf + 2);
    memcpy((void *) pChar, (const void *)xmlDictionary, dictionaryLen);
    pChar += dictionaryLen;
    /* Write NULL */
    *pChar = '\0';
    pChar++;
    /* Write padding */
    for (i=0; i < padSize; i++) {
        *pChar = '\4';
        pChar++;
    }

    /* Store bank containing dictionary and its length (bytes) */
    a->dictBuf = dictBuf;
    a->dictLength = (uint32_t)bufSize;

    /* Write dictionary */
    status = evWriteDictImpl(a);

    handleUnlock(handle);

    return status;
}


/**
 * This routine writes an optional "first event" after any dictionary in
 * an evio file/socket/buffer. This is only useful when writing files however.
 * In that case all split files also have the first event written immediately
 * after any dictionary. If writing to a buffer or socket, one could just as
 * easily write the first event in the normal way.
 *
 * @param handle      evio handle
 * @param firstEvent  buffer containing first event,
 *                    or NULL to remove previously specified first event
 *
 * @return S_SUCCESS           if successful
 * @return S_EVFILE_BADMODE    if reading or appending
 * @return S_EVFILE_ALLOCFAIL  if cannot allocate memory
 * @return S_EVFILE_BADHANDLE  if bad handle arg
 * @return errno               if file/socket write error
 * @return stream error        if file stream error
 */
int evWriteFirstEvent(int handle, const uint32_t *firstEvent)
{
    EVFILE   *a;
    int       status;
    uint32_t  bytesToWrite;

    if (handle < 1 || (size_t)handle > handleCount) {
        return(S_EVFILE_BADHANDLE);
    }

    /* For thread-safe function calls */
    handleLock(handle);

    /* Look up file struct from handle */
    a = handleList[handle-1];

    /* Check args */
    if (a == NULL) {
        handleUnlock(handle);
        return(S_EVFILE_BADHANDLE);
    }

    /* Need to be writing not reading */
    if (a->rw != EV_WRITEFILE && a->rw != EV_WRITEPIPE &&
        a->rw != EV_WRITEBUF  && a->rw != EV_WRITESOCK) {
        handleUnlock(handle);
        return(S_EVFILE_BADMODE);
    }

    /* Clear any previously specified first event */
    if (a->firstEventBuf != NULL) {
        free(a->firstEventBuf);
    }

    /* Clear first event */
    if (firstEvent == NULL) {
        a->firstEventBuf = NULL;
        a->firstEventLength = 0;

        if (a->dictionary != NULL) {
            a->commonBlkCount = 1;
        }
        else {
            a->commonBlkCount = 0;
        }

        handleUnlock(handle);
        return(S_SUCCESS);
    }

    /* Find the first event's bytes and the memory size needed
     * to contain the common events (dictionary + first event). */
    if (a->dictionary != NULL) {
        a->commonBlkCount = 1;
    }
    else {
        a->commonBlkCount = 0;
    }

    /* Number of bytes to write = full event size + bank header */
    bytesToWrite = 4*(firstEvent[0] + 1);

    /* Store first event */
    a->firstEventBuf = (uint32_t *) calloc(1, bytesToWrite);
    a->firstEventLength = bytesToWrite;
    if (a->firstEventBuf == NULL) {
        handleUnlock(handle);
        return(S_EVFILE_ALLOCFAIL);
    }
    memcpy(a->firstEventBuf, firstEvent, bytesToWrite);

    /* Write first event, without grabbing mutex, is not a dictionary */
    status = evWriteImpl(handle, firstEvent, 0);

    /* First event defined and written. From here on common block will increase by 1. */
    a->commonBlkCount++;

    handleUnlock(handle);

    return status;
}


/**
 * This routine takes the given "first event" (evio bank) and places it into a properly
 * formatted evio block (evio file format) with the proper bit set in the block
 * header labeling content as a first event. The returned buffer has been
 * malloced and needs to be freed by the caller.<p>
 * The localEndian arg tells this routine the endianness of the data in the
 * firstEvent buffer. No swapping is done in this routine.
 *
 * @param firstEvent  pointer to evio bank defining the first event
 * @param localEndian true (not 0) if first event and containing block
 *                    are same as local endian, else false (0)
 * @param block       pointer which gets set to malloced block
 * @param words       int pointer which gets filled with length of
 *                    returned data in 32-bit words
 *
 * @return S_SUCCESS           if successful
 * @return S_EVFILE_BADARG     if firstEvent, block, or words args are NULL
 * @return S_EVFILE_ALLOCFAIL  if cannot allocate memory
 */
int evCreateFirstEventBlock(const uint32_t *firstEvent, int localEndian, void **block, uint32_t *words) {

    int      i;
    uint32_t blockWords, *mem;

    /* Check arg */
    if (firstEvent == NULL || block == NULL || words == NULL) {
        return(S_EVFILE_BADARG);
    }

    if (localEndian) {
        blockWords = firstEvent[0] + 1 + 8;
    }
    else {
        blockWords = EVIO_SWAP32(firstEvent[0]) + 1 + 8;
    }

    mem = (uint32_t *) calloc(1, 4*blockWords);
    if (mem == NULL) {
        return(S_EVFILE_ALLOCFAIL);
    }

    /* Create the block header */

    /* Total block len inclusive in 32-bit words */
    mem[0] = blockWords;
    /* Block # starts at 1 */
    mem[1] = 1;
    /* Words in header */
    mem[2] = 8;
    /* Events in block */
    mem[3] = 1;
    /* Reserved */
    mem[4] = 0;
    /* Bit info word: version in lowest byte, is last block, & contains first event. */
    mem[5] = (EV_VERSION & 0xff) | EV_LASTBLOCK_MASK | EV_FIRSTEVENT_MASK;
    /* Reserved */
    mem[6] = 0;
    /* Magic int */
    mem[7] = 0xc0da0100;

    /* Get the endian right */
    if (!localEndian) {
        for (i=0; i < 8; i++) mem[i] = EVIO_SWAP32(mem[i]);
    }

    /* Copy in the event */
    memcpy((void *)(mem+8), (const void *)firstEvent, 4*blockWords);

    /* Return to caller */
    *block = (void *)mem;
    *words = blockWords;

    return(S_SUCCESS);
}


/**
 * This routine writes an array of strings, in evio format, into the given buffer.
 * This does NOT include any bank, segment, or tagsegment header.
 * The length of the written data in bytes is returned in the "dataLen" arg.
 * The written data is endian independent.
 *
 * @param buffer      buffer in which to place the evio format string data
 * @param bufLen      length of available room in which to write data in buffer in bytes
 * @param strings     array of strings to write as data
 * @param stringCount number of strings in string array
 * @param dataLen     pointer to int which gets filled the length of the written data in bytes
 *
 * @return S_SUCCESS          if successful
 * @return S_EVFILE_BADARG    if buffer or dataLen arg is NULL, bufLen < 4, stringCount < 0,
 *                            or a string is NULL
 * @return S_EVFILE_TRUNC     if not enough room in buffer
 */
int evStringsToBuf(uint32_t *buffer, int bufLen, char **strings, int stringCount, int *dataLen) {

    size_t len;
    char *buf = (char *) buffer;
    int i, size=0, padChars, pads[4] = {4,3,2,1};

    if (buffer == NULL || dataLen == NULL || bufLen < 4 || stringCount < 0) {
        return(S_EVFILE_BADARG);
    }

    if (strings == NULL || stringCount == 0) {
        return(S_SUCCESS);
    }

    /* Find out how much space we need. */
    for (i=0; i < stringCount; i++) {
        if (strings[i] == NULL) {
            return(S_EVFILE_BADARG);
        }
        size += strlen(strings[i]) + 1;
    }
    padChars = pads[size%4];
    size += padChars;

    if (size > bufLen) {
        return(S_EVFILE_TRUNC);
    }

    for (i=0; i < stringCount; i++) {
        len = strlen(strings[i]);
        memcpy((void *)buf, (const void *)strings[i], len);
        buf[len] = '\0';
        buf += len + 1;
    }

    /* Add any necessary padding to 4 byte boundaries.
       IMPORTANT: There must be at least one '\004'
       character at the end. This distinguishes evio
       string array version from earlier version. */
    /*fprintf(stderr,"evGetNewBuffer: read %d bytes from file\n", (int)bytesToRead);*/
    for (i=0; i < padChars; i++) {
        buf[i]='\4';
    }

    *dataLen = size;

    return(S_SUCCESS);
}


/** @} */



/**
 * @addtogroup read
 * @{
 */


/**
 * This routine adds a string to an array of strings.
 * If no array has been allocated, it's created.
 * If the existing array is too small, its size is doubled and the pointer is updated.
 * Existing strings are moved into the newly created array.<p>
 *
 * Array pointed to in pArray needs to be freed by the caller.
 * All strings contained in the array also need to be freed by the caller.
 *
 * @param pArray          address of array of strings
 *                        (array will be changed if more space was needed).
 * @param str             string to add to array
 * @param pTotalCount     address of total number of array elements
 *                        (number of elements will be changed if more space was needed)
 * @param pvalidStrCount  address of number of array elements with valid strings
 *                        (number will increase by one if no error)
 */
static int addStringToArray(char ***pArray, char *str, int *pTotalCount, int *pvalidStrCount) {

    int i, doubleLen;
    int totCount = *pTotalCount;
    int strCount = *pvalidStrCount;
    char **doubleArray, **oldArray = *pArray;

    if (str == NULL) {
        return(S_EVFILE_BADARG);
    }

    /* If first time a string's been added, start with space for 100 strings. */
    if (oldArray == NULL) {
        oldArray = (char **)calloc(1, 100*sizeof(char *));
        if (oldArray == NULL) {
            return(S_EVFILE_ALLOCFAIL);
        }
        *pArray = oldArray;
        *pTotalCount = 100;
        strCount = 0;
        totCount = 100;
    }

    /* If we don't need more space, place string in existing array and return */
    if (strCount < totCount) {
        str = strdup(str);
        if (str == NULL) {
            return(S_EVFILE_ALLOCFAIL);
        }
        oldArray[strCount] = str;
        *pvalidStrCount = strCount + 1;
        return(S_SUCCESS);
    }

    /* If here, we need more space so double capacity */
    doubleLen = 2 * strCount;
    doubleArray = (char **)calloc(1, doubleLen*sizeof(char *));
    if (doubleArray == NULL) {
        return(S_EVFILE_ALLOCFAIL);
    }

    /* Copy over all existing strings into new, larger array */
    for (i=0; i < strCount; i++) {
        doubleArray[i] = oldArray[i];
    }

    /* Add string */
    str = strdup(str);
    if (str == NULL) {
        return(S_EVFILE_ALLOCFAIL);
    }
    doubleArray[strCount] = str;

    free(oldArray);
    *pArray = doubleArray;
    *pTotalCount = doubleLen;
    *pvalidStrCount = strCount + 1;

    return(S_SUCCESS);
}


/**
 * This routine unpacks/parses an evio format buffer containing strings
 * into an array of strings. Evio string data is endian independent.
 * The array pointed to in pStrArray is allocated here and needs to be freed by the caller.
 * All strings contained in the array also need to be freed by the caller.
 *
 * @param buffer      buffer containing evio format string data (NOT including header)
 * @param bufLen      length of string data in bytes
 * @param pStrArray   address of string array which gets filled parsed strings
 * @param strCount    pointer to int which get filled with the number of strings in string array
 *
 * @return S_SUCCESS          if successful
 * @return S_EVFILE_BADARG    if buffer, pStrArray, or strCount arg is NULL, or if bufLen < 4.
 * @return S_EVFILE_TRUNC     if not enough room in buffer
 * @return S_FAILURE          if buffer not in proper evio format
 */
int evBufToStrings(char *buffer, int bufLen, char ***pStrArray, int *strCount) {

    int i, j, totalCount = 0, stringCount = 0;
    int badStringFormat = 1, nullCount = 0, noEnding4 = 0;
    char c, *strStart = buffer, *pChar = buffer;
    char **strArray = NULL;

    if (buffer == NULL    || bufLen < 4 ||
        pStrArray == NULL || strCount == NULL) {
        return(S_EVFILE_BADARG);
    }

    /*
       Each string is terminated with a null (char val = 0)
       and in addition, the end is padded by ASCII 4's (char val = 4).
       However, in the legacy versions of evio, there is only one
       null-terminated string and anything as padding. To accommodate legacy evio, if
       there is not an ending ASCII value 4, anything past the first null is ignored.
       After doing so, split at the nulls.
     */

    if (buffer[bufLen - 1] != '\4') {
        noEnding4 = 1;
    }

    for (i=0; i < bufLen; i++) {
        /* look at each character */
        c = *pChar++;

        /* If char is a NULL */
        if (c == '\0') {
            /* One string for each NULL */
            nullCount++;

            /* String starts where we started looking from, strStart, and ends at this NULL */
            addStringToArray(&strArray, strStart, &totalCount, &stringCount);
/*printf("  add %s\n", strStart);*/

            /* Start looking for next string right after this NULL */
            strStart = pChar;

            /* If evio v1, 2 or 3, only 1 null terminated string exists
               and padding is just junk or nonexistent. */
            if (noEnding4) {
                badStringFormat = 0;
                break;
            }
        }
        /* Look for any non-printing/control characters (not including NULL)
           and end the string there. Allow tab and newline whitespace. */
        else if ((c < 32 || c > 126) && c != 9 && c != 10) {
/*printf("unpackRawBytesToStrings: found non-printing char = 0x%x at i = %d\n", c, i);*/
            if (nullCount < 1) {
                /* Getting garbage before first NULL */
/*printf("BAD FORMAT 1, no null when garbage char found\n");*/
                break;
            }

            /* Already have at least one NULL & therefore a String.
               Now we have junk or non-printing ascii which is
               possibly the ending 4. */

            /* If we have a 4, investigate further to see if format
               is entirely valid. */
            if (c == '\4') {
                /* How many more chars are there? */
                int charsLeft = bufLen - (i+1);

                /* Should be no more than 3 additional 4's before the end */
                if (charsLeft > 3) {
/*printf("BAD FORMAT 2, too many chars, %d, after 4\n", charsLeft);*/
                    break;
                }
                else {
                    int error = 0;
                    /* Check to see if remaining chars are all 4's. If not, bad. */
                    for (j=1; j <= charsLeft; j++) {
                        c = buffer[i+j];
                        if (c != '\004') {
/*printf("BAD FORMAT 3, padding chars are NOT all 4's\n");*/
                            error = 1;
                            break;
                        }
                    }
                    if (error) break;
                    badStringFormat = 0;
                    break;
                }
            }
            else {
/*printf("BAD FORMAT 4, got bad char, ascii val = %d\n", c);*/
                break;
            }
        }
    }

    /* If the format is bad, free any allocated memory and return an error. */
    if (badStringFormat) {
        /* Have we allocated anything yet? If so, get rid of it since
              we ran into a badly formatted  part of the buffer. */
        if (nullCount > 0) {
            /* Free strings */
            for (i=0; i < nullCount; i++) {
                free(strArray[i]);
            }
            /* Free array */
            free(strArray);
        }

        *strCount = 0;
        *pStrArray = NULL;
        return(S_FAILURE);
    }

    *strCount  = nullCount;
    *pStrArray = strArray;

/*printf("  split into %d strings\n", nullCount);*/
    return(S_SUCCESS);
}


/** @} */



/**
 * @addtogroup getAndSet
 * @{
 */

/**
 * This routine returns a string representation of an evio type.
 *
 * @param type numerical value of an evio type
 * @return string representation of the given type
 */
const char *evGetTypename(int type) {

    switch (type) {

        case 0x0:
            return("unknown32");
            break;

        case 0x1:
            return("uint32");
            break;

        case 0x2:
            return("float32");
            break;

        case 0x3:
            return("string");
            break;

        case 0x4:
            return("int16");
            break;

        case 0x5:
            return("uint16");
            break;

        case 0x6:
            return("int8");
            break;

        case 0x7:
            return("uint8");
            break;

        case 0x8:
            return("float64");
            break;

        case 0x9:
            return("int64");
            break;

        case 0xa:
            return("uint64");
            break;

        case 0xb:
            return("int32");
            break;

        case 0xe:
        case 0x10:
            return("bank");
            break;

        case 0xd:
        case 0x20:
            return("segment");
            break;

        case 0xc:
            return("tagsegment");
            break;

        case 0xf:
            return("composite");
            break;

        default:
            return("unknown");
            break;
    }
}



/**
 * This routine return true (1) if given type is a container, else returns false (0).
 *
 * @param type numerical value of an evio type (eg. type = 0x10 = bank, returns 1)
 * @return 1 if given type is a container, else 0.
 */
int evIsContainer(int type) {

    switch (type) {
    
        case (0xc):
        case (0xd):
        case (0xe):
        case (0x10):
        case (0x20):
            return(1);

        default:
            return(0);
    }
}


/**
 * This routine returns a string describing the given error value.
 * The returned string is a static char array. This means it is not
 * thread-safe and will be overwritten on subsequent calls.
 *
 * @param error error condition
 *
 * @returns error string
 */
char *evPerror(int error) {

    static char temp[256];

    switch(error) {

        case S_SUCCESS:
            sprintf(temp, "S_SUCCESS:  action completed successfully\n");
            break;

        case S_FAILURE:
            sprintf(temp, "S_FAILURE:  action failed\n");
            break;

        case S_EVFILE:
            sprintf(temp, "S_EVFILE:  evfile.msg event file I/O\n");
            break;

        case S_EVFILE_TRUNC:
            sprintf(temp, "S_EVFILE_TRUNC:  event truncated, insufficient buffer space\n");
            break;

        case S_EVFILE_BADBLOCK:
            sprintf(temp, "S_EVFILE_BADBLOCK:  bad block (header) number\n");
            break;

        case S_EVFILE_BADHANDLE:
            sprintf(temp, "S_EVFILE_BADHANDLE:  bad handle (closed?) or no memory to create new handle\n");
            break;

        case S_EVFILE_BADFILE:
            sprintf(temp, "S_EVFILE_BADFILE:  bad file format\n");
            break;

        case S_EVFILE_BADARG:
            sprintf(temp, "S_EVFILE_BADARG:  invalid function argument\n");
            break;

        case S_EVFILE_ALLOCFAIL:
            sprintf(temp, "S_EVFILE_ALLOCFAIL:  failed to allocate memory\n");
            break;

        case S_EVFILE_UNKOPTION:
            sprintf(temp, "S_EVFILE_UNKOPTION:  unknown option specified\n");
            break;
        
        case S_EVFILE_UNXPTDEOF:
            sprintf(temp, "S_EVFILE_UNXPTDEOF:  unexpected end-of-file or end-of-valid_data while reading\n");
            break;

        case S_EVFILE_BADSIZEREQ:
            sprintf(temp, "S_EVFILE_BADSIZEREQ:  invalid buffer size request to evIoct\n");
            break;

        case S_EVFILE_BADMODE:
            sprintf(temp, "S_EVFILE_BADMODE:  invalid operation for current evOpen() mode\n");
            break;

        default:
            sprintf(temp, "?evPerror...no such error: %d\n",error);
            break;
    }

    return(temp);
}


/** @} */

<|MERGE_RESOLUTION|>--- conflicted
+++ resolved
@@ -5375,15 +5375,10 @@
 {
     EVFILE *a;
 
-<<<<<<< HEAD
     if (length == NULL)
         return (S_SUCCESS);
 
     if (handle < 1 || handle > handleCount) {
-=======
-    
-    if (handle < 1 || (size_t)handle > handleCount) {
->>>>>>> 12b3f005
         return(S_EVFILE_BADHANDLE);
     }
 
