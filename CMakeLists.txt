# To use this, do the following the first time:
#   % mkdir build
#   % cd build
#   % cmake .. -DCMAKE_BUILD_TYPE=release
#   % make (install)
#
# To only build C libraries and executables, replace the 3rd cammand above with
#   % cmake .. -DCMAKE_BUILD_TYPE=release -DC_ONLY=1
#
# After doing this once can do the following to recompile
#  % cd <top level evio dir>
#  % cmake --build build (--target install)
#
#
# The installation will default to the CODA env variable if it's defined
# This can be overridden on command line (in build dir) with:
#   % cmake -DCODA_INSTALL=<my_dir> ..
#   % make install


# This call must be placed BEFORE "project" command
cmake_minimum_required(VERSION 3.3)


project(evio VERSION 6.0)


set(CMAKE_CXX_STANDARD 11)
set(CMAKE_CXX_STANDARD_REQUIRED True)
set(CMAKE_DEBUG_POSTFIX -dbg)
set(CMAKE_BUILD_TYPE Debug)
add_compile_options(-g)


# Place libs & binaries in build/lib and bin (this is not for installation)
set(LIBRARY_OUTPUT_PATH    ${CMAKE_BINARY_DIR}/lib)
set(EXECUTABLE_OUTPUT_PATH ${CMAKE_BINARY_DIR}/bin)


# Set architecture-related string for installation consistent with scons file
set(ARCH ${CMAKE_HOST_SYSTEM_NAME}-${CMAKE_HOST_SYSTEM_PROCESSOR})
message(STATUS "ARCH = " ${ARCH})


# Install into $CODA_INSTALL directory
if (DEFINED CODA_INSTALL)
    message(STATUS "CODA_INSTALL = " ${CODA_INSTALL})
    set(INSTALL_DIR_DEFINED 1)
    set(CMAKE_INSTALL_PREFIX ${CODA_INSTALL}/${ARCH})
    set(CMAKE_INSTALL_INCLUDEDIR ${CODA_INSTALL}/common/include)
    message(STATUS "CMAKE_INSTALL_PREFIX reset to " ${CMAKE_INSTALL_PREFIX})
# Install into $CODA directory
elseif (DEFINED ENV{CODA})
    message(STATUS "CODA = " $ENV{CODA})
    set(INSTALL_DIR_DEFINED 1)
    set(CMAKE_INSTALL_PREFIX $ENV{CODA}/${ARCH})
    set(CMAKE_INSTALL_INCLUDEDIR $ENV{CODA}/common/include)
    message(STATUS "CMAKE_INSTALL_PREFIX reset to " ${CMAKE_INSTALL_PREFIX})
else()
    message(STATUS "Set the \"CODA\" env var or specify -DCODA_INSTALL=... on the command line or no installation possible!")
endif()


set(C_HEADER_FILES
        src/libsrc/evio.h
        src/libsrc/msinttypes.h
        )

set(C_LIB_FILES
        src/libsrc/evio.c
        src/libsrc/evioswap.c
        src/libsrc/eviofmt.c
        src/libsrc/eviofmtdump.c
        src/libsrc/eviofmtswap.c
        src/libsrc/eviocopy.c
        )

set(CPP_HEADER_FILES
        src/libsrc++/FileEventIndex.h
        src/libsrc++/EvioException.h
        src/libsrc++/ByteOrder.h
        src/libsrc++/ByteBuffer.h
        src/libsrc++/HeaderType.h
        src/libsrc++/Compressor.h
        src/libsrc++/FileHeader.h
        src/libsrc++/RecordHeader.h
        src/libsrc++/RecordInput.h
        src/libsrc++/RecordOutput.h
        src/libsrc++/Writer.h
        src/libsrc++/WriterMT.h
        src/libsrc++/EvioNode.h
        src/libsrc++/DataType.h
        src/libsrc++/StructureType.h
        src/libsrc++/RecordNode.h
        src/libsrc++/Reader.h
        src/libsrc++/RecordSupply.h
        src/libsrc++/RecordRingItem.h
        src/libsrc++/Util.h
        src/libsrc++/EventWriter.h
        src/libsrc++/RecordCompressor.h
        src/libsrc++/BaseStructure.h
        src/libsrc++/BaseStructureHeader.h
        src/libsrc++/CompositeData.h
        src/libsrc++/BankHeader.h
        src/libsrc++/SegmentHeader.h
        src/libsrc++/TagSegmentHeader.h
        src/libsrc++/EvioBank.h
        src/libsrc++/EvioSegment.h
        src/libsrc++/EvioTagSegment.h
        src/libsrc++/EvioEvent.h
        src/libsrc++/EventParser.h
        src/libsrc++/IEvioFilter.h
        src/libsrc++/IEvioListener.h
        src/libsrc++/EventParser.h
        src/libsrc++/EventHeaderParser.h
        src/libsrc++/StructureTransformer.h
        src/libsrc++/IBlockHeader.h
        src/libsrc++/IEvioReader.h
        src/libsrc++/EvioReader.h
        src/libsrc++/EvioReaderV4.h
        src/libsrc++/BlockHeaderV2.h
        src/libsrc++/BlockHeaderV4.h
        src/libsrc++/EvioReaderV6.h
        src/libsrc++/EvioCompactReader.h
        src/libsrc++/IEvioCompactReader.h
        src/libsrc++/EvioXMLDictionary.h
        src/libsrc++/EvioDictionaryEntry.h
        src/libsrc++/pugixml.hpp
        src/libsrc++/pugiconfig.hpp
        src/libsrc++/EvioCompactReaderV4.h
        src/libsrc++/EvioCompactReaderV6.h
        src/libsrc++/EventBuilder.h
        src/libsrc++/CompactEventBuilder.h
        src/libsrc++/EvioSwap.h
        src/libsrc++/StructureFinder.h
        src/libsrc++/eviocc.h
        )

set(CPP_LIB_FILES
        src/libsrc++/FileEventIndex.cpp
        src/libsrc++/ByteOrder.cpp
        src/libsrc++/ByteBuffer.cpp
        src/libsrc++/HeaderType.cpp
        src/libsrc++/Compressor.cpp
        src/libsrc++/FileHeader.cpp
        src/libsrc++/RecordHeader.cpp
        src/libsrc++/RecordInput.cpp
        src/libsrc++/RecordOutput.cpp
        src/libsrc++/Writer.cpp
        src/libsrc++/WriterMT.cpp
        src/libsrc++/EvioNode.cpp
        src/libsrc++/DataType.cpp
        src/libsrc++/StructureType.cpp
        src/libsrc++/Reader.cpp
        src/libsrc++/RecordSupply.cpp
        src/libsrc++/RecordRingItem.cpp
        src/libsrc++/EventWriter.cpp
        src/libsrc++/BaseStructure.cpp
        src/libsrc++/BaseStructureHeader.cpp
        src/libsrc++/CompositeData.cpp
        src/libsrc++/BankHeader.cpp
        src/libsrc++/SegmentHeader.cpp
        src/libsrc++/TagSegmentHeader.cpp
        src/libsrc++/EventParser.cpp
        src/libsrc++/EvioReader.cpp
        src/libsrc++/EvioReaderV4.cpp
        src/libsrc++/EvioReaderV6.cpp
        src/libsrc++/EvioCompactReader.cpp
        src/libsrc++/EvioXMLDictionary.cpp
        src/libsrc++/pugixml.cpp
        src/libsrc++/EvioCompactReaderV4.cpp
        src/libsrc++/EvioCompactReaderV6.cpp
        src/libsrc++/EventBuilder.cpp
        src/libsrc++/CompactEventBuilder.cpp
        )


set(TEST
        src/test/CompactBuilder_Test.cpp
        src/test/Dict_FirstEv_Test.cpp
        src/test/Hipo_Test.cpp
        src/test/IndexArrayLenTest.cpp
        src/test/ReadTest.cpp
        src/test/ReadWriteTest.cpp
        src/test/RecordSupplyTest.cpp
        src/test/RingBufferTest.cpp
        src/test/Tree_Buf_Composite_Builder_Test.cpp
        src/test/Writer_Reader_Compression_Test.cpp
        src/test/Writer_Reader_Test.cpp
        src/test/hallDEventFiles.cpp
        src/test/FileWriteTest.cpp
        )


set(TESTC
        src/testC/evReadPipe.c
        src/testC/evtest.c
        src/testC/evtest2.c
        src/testC/evtest3.c
        src/testC/evtestAppend.c
        src/testC/evtestBuf.c
        src/testC/evtestBuf2.c
        src/testC/evTestFile.c
        src/testC/evtestWriteFile.c
        src/testC/evtestRead.c
        src/testC/evtestRio.c
        src/testC/evtestSock.c
        src/testC/evWritePipe.c
        src/testC/splitTest.c
        )


include(FindPackageHandleStandardArgs)


# search for boost libs
find_package(Boost REQUIRED system thread chrono)


if (Boost_FOUND)
    message(STATUS "Boost Found: libs = " ${Boost_LIBRARIES} ", include dirs = " ${Boost_INCLUDE_DIRS})
    link_directories(${Boost_LIBRARY_DIRS})
elseif(NOT DEFINED C_ONLY)
    message(FATAL_ERROR "Boost cannot be found, cmake will exit." )
endif()


# search for lz4 libs
find_package_handle_standard_args( LZ4 REQUIRED_VARS LZ4_LIBRARY LZ4_INCLUDE_DIR HANDLE_COMPONENTS)


if( LZ4_FOUND )
  message(STATUS "LZ4 Found")
  message(STATUS "LZ4 include directory = ${LZ4_INCLUDE_DIR}")
  message(STATUS "LZ4 library = ${LZ4_LIBRARY}")
  set( CMAKE_REQUIRED_INCLUDES ${LZ4_INCLUDE_DIRS} )
  set( CMAKE_REQUIRED_LIBRARIES ${LZ4_LIBRARY})
else()
    message("LZ4 NOT Found, try again ...")

    # On Linux lz4 cannot be found for some reason.
    # This is where it is on my system.
    find_path(LZ4_INCLUDE_DIR
            NAMES lz4.h
<<<<<<< HEAD
            PATHS /usr/local/include /usr/include /usr/include/linux
=======
            PATHS /usr/local/include /usr/include
>>>>>>> c6108b09
            )

    find_library(LZ4_LIBRARY
            NAMES lz4 liblz4
<<<<<<< HEAD
            PATHS
            /usr/local/lib
            /usr/lib64
            /usr/lib
            /lib/x86_64-linux-gnu
            /usr/lib/x86_64-linux-gnu
            /usr/lib/x86_64-linux-gnu/mesa
=======
            PATHS /usr/local/lib /usr/lib64
>>>>>>> c6108b09
            )

    if(NOT DEFINED C_ONLY)
        if(NOT LZ4_INCLUDE_DIR)
            message(FATAL_ERROR "lz4.h cannot be found, cmake will exit." )
        endif()

        if (NOT LZ4_LIBRARY)
            message(FATAL_ERROR "lz4 library cannot be found, cmake will exit." )
        endif()
    endif()

    message("Found LZ4 include directory = ${LZ4_INCLUDE_DIR}")
    message("Found LZ4 library = ${LZ4_LIBRARY}")
endif()


# Search for disruptor includes & lib
find_path(DISRUPTOR_INCLUDE_DIR
          NAMES Disruptor.h
          PATHS $ENV{DISRUPTOR_CPP_HOME}/Disruptor
          NO_DEFAULT_PATH
         )


find_library(DISRUPTOR_LIBRARY
             NAMES Disruptor
             PATHS $ENV{DISRUPTOR_CPP_HOME}/build/Disruptor
             NO_DEFAULT_PATH
            )


if( DISRUPTOR_INCLUDE_DIR )
    message(STATUS "Disruptor.h found in path = " $ENV{DISRUPTOR_CPP_HOME}/Disruptor)
    # Reset this to one directory upstream since these files are included as
    # include "Disruptor/xxx.h
    set (DISRUPTOR_INCLUDE_DIR  $ENV{DISRUPTOR_CPP_HOME})
    message(STATUS "Disruptor include directory now set to " ${DISRUPTOR_INCLUDE_DIR})
elseif(NOT DEFINED C_ONLY)
    message(FATAL_ERROR "Disruptor.h NOT found, cmake will exit." )
endif()


if( DISRUPTOR_LIBRARY )
    message(STATUS "Disruptor library found at = " ${DISRUPTOR_LIBRARY})
elseif(NOT DEFINED C_ONLY)
    message(FATAL_ERROR "Disruptor library NOT found, cmake will exit." )
endif()


find_package(Doxygen)

if( DOXYGEN_FOUND )
    message(STATUS "Doxygen found")

    # Change these values from cmake defaults in the Doxyfile
    set(DOXYGEN_GENERATE_TREEVIEW YES)
    set(DOXYGEN_REFERENCED_BY_RELATION YES)
    set(DOXYGEN_EXCLUDE_PATTERNS */.* */CMakeFiles/* */_CPack_Packages/* CMakeLists.txt CMakeCache.txt)
    set(DOXYGEN_EXCLUDE src/libsrc++/pugixml.cpp src/libsrc++/pugixml.hpp)
    set(DOXYGEN_FILE_PATTERNS *.c *.cpp *.h)
    #set(DOXYGEN_WARN_LOGFILE doxyerrors.log)
    set(DOXYGEN_SORT_MEMBERS_CTORS_1ST YES)
    set(DOXYGEN_SHOW_GROUPED_MEMB_INC YES)
    set(DOXYGEN_INLINE_IHERITED_MEMB YES)
    set(DOXYGEN_JAVADOC_AUTOBRIEF YES)
    set(DOXYGEN_OUTPUT_DIRECTORY ${CMAKE_CURRENT_SOURCE_DIR}/doc/doxygen/CC)

    # Add target of "docCC"
    doxygen_add_docs(docCC src/libsrc++)

    # Change these values from cmake defaults in the Doxyfile
    set(DOXYGEN_OPTIMIZE_OUTPUT_FOR_C YES)
    set(DOXYGEN_OUTPUT_DIRECTORY ${CMAKE_CURRENT_SOURCE_DIR}/doc/doxygen/C)

    # Add target of "docC"
    doxygen_add_docs(docC src/libsrc )

elseif(NOT DEFINED C_ONLY)
    message(FATAL_ERROR "Doxygen NOT found, cmake will exit." )
endif()


# Shared evio C library
add_library(evio SHARED ${C_LIB_FILES})
set_target_properties(evio PROPERTIES DEBUG_POSTFIX ${CMAKE_DEBUG_POSTFIX})
include_directories(evio PUBLIC src/libsrc /usr/local/include)


if (NOT DEFINED C_ONLY)
    # Shared evio C++ library
    add_library(eviocc SHARED ${CPP_LIB_FILES})
    set_target_properties(eviocc PROPERTIES DEBUG_POSTFIX ${CMAKE_DEBUG_POSTFIX})
    target_link_libraries(eviocc ${LZ4_LIBRARY} ${Boost_LIBRARIES} ${DISRUPTOR_LIBRARY})
    include_directories(eviocc PUBLIC src/libsrc++ /usr/local/include
                    ${Boost_INCLUDE_DIRS} ${LZ4_INCLUDE_DIRS} ${DISRUPTOR_INCLUDE_DIR})

    if (DEFINED MAKE_EXAMPLES)
        foreach(fileName ${TEST})
            # Get file name with no directory or extension as executable name
            get_filename_component(execName ${fileName} NAME_WE)
            # Create executable from file
            add_executable(${execName} ${fileName})
            # Put debug extension on if applicable
            set_target_properties(${execName} PROPERTIES DEBUG_POSTFIX ${CMAKE_DEBUG_POSTFIX})
            # Needs these libs
            target_link_libraries(${execName} eviocc pthread ${Boost_LIBRARIES} ${LZ4_LIBRARY} expat dl z m )

            # Only install if installation directory has been defined
            if (DEFINED INSTALL_DIR_DEFINED)
                # Install into bin/testC dir
                install(TARGETS ${execName} RUNTIME DESTINATION bin/test)
            endif()
        endforeach(fileName)
    endif()
else()
    message(STATUS "NOT compiling C++ evio library!!!" )
endif()


# C Test programs
if (DEFINED MAKE_EXAMPLES)
    foreach(fileName ${TESTC})
        # Get file name with no directory or extension as executable name
        get_filename_component(execName ${fileName} NAME_WE)
        # Create executable from file
        add_executable(${execName} ${fileName})
        # Put debug extension on if applicable
        set_target_properties(${execName} PROPERTIES DEBUG_POSTFIX ${CMAKE_DEBUG_POSTFIX})
        # Needs these libs
        target_link_libraries(${execName} evio pthread)

        # Only install if installation directory has been defined
        if (DEFINED INSTALL_DIR_DEFINED)
            # Install into bin/testC dir
            install(TARGETS ${execName} RUNTIME DESTINATION bin/test)
        endif()
    endforeach(fileName)
endif()


# Only install if installation directory has been defined
if (DEFINED INSTALL_DIR_DEFINED)
    # Installation defaulting to ${CMAKE_INSTALL_PREFIX}/lib or include
    install(TARGETS evio LIBRARY DESTINATION lib)
    install(FILES ${C_HEADER_FILES} DESTINATION include)

    if (NOT DEFINED C_ONLY)
        install(TARGETS eviocc LIBRARY DESTINATION lib)
        install(FILES ${CPP_HEADER_FILES} DESTINATION include)
        install(FILES ${CPP_HEADER_FILES} DESTINATION ${CMAKE_INSTALL_INCLUDEDIR})
    endif()
endif()


# Uninstall target
if(NOT TARGET uninstall)
  configure_file(
    "${CMAKE_CURRENT_SOURCE_DIR}/cmake_uninstall.cmake.in"
    "${CMAKE_CURRENT_BINARY_DIR}/cmake_uninstall.cmake" IMMEDIATE @ONLY)

  add_custom_target(uninstall
    COMMAND ${CMAKE_COMMAND} -P ${CMAKE_CURRENT_BINARY_DIR}/cmake_uninstall.cmake)
endif()
<|MERGE_RESOLUTION|>--- conflicted
+++ resolved
@@ -242,16 +242,11 @@
     # This is where it is on my system.
     find_path(LZ4_INCLUDE_DIR
             NAMES lz4.h
-<<<<<<< HEAD
             PATHS /usr/local/include /usr/include /usr/include/linux
-=======
-            PATHS /usr/local/include /usr/include
->>>>>>> c6108b09
             )
 
     find_library(LZ4_LIBRARY
             NAMES lz4 liblz4
-<<<<<<< HEAD
             PATHS
             /usr/local/lib
             /usr/lib64
@@ -259,9 +254,6 @@
             /lib/x86_64-linux-gnu
             /usr/lib/x86_64-linux-gnu
             /usr/lib/x86_64-linux-gnu/mesa
-=======
-            PATHS /usr/local/lib /usr/lib64
->>>>>>> c6108b09
             )
 
     if(NOT DEFINED C_ONLY)
