--- conflicted
+++ resolved
@@ -285,7 +285,6 @@
     )
 endif()
 
-<<<<<<< HEAD
 # Export targets and install config for find_package()
 install(EXPORT evioTargets
         FILE evioTargets.cmake
@@ -304,17 +303,6 @@
 install(FILES
     ${CMAKE_BINARY_DIR}/evioConfig.cmake
     DESTINATION ${CMAKE_INSTALL_LIBDIR}/cmake/evio
-=======
-# Install config files for find_package
-configure_package_config_file(
-    "${CMAKE_CURRENT_SOURCE_DIR}/cmake/evioConfig.cmake.in"
-    "${CMAKE_CURRENT_BINARY_DIR}/evioConfig.cmake"
-    INSTALL_DESTINATION "${CMAKE_INSTALL_PREFIX}/evio/cmake"
-)
-install(
-    FILES "${CMAKE_CURRENT_BINARY_DIR}/evioConfig.cmake"
-    DESTINATION "${CMAKE_INSTALL_PREFIX}/evio/cmake"
->>>>>>> d53b29aa
 )
 
 # Unit testing setup
